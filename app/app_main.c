/*****************************************************************************
* Copyright (c) 2016, Cisco Systems, Inc.
* All rights reserved.

* Redistribution and use in source and binary forms, with or without modification,
* are permitted provided that the following conditions are met:
*
* 1. Redistributions of source code must retain the above copyright notice,
*    this list of conditions and the following disclaimer.
*
* 2. Redistributions in binary form must reproduce the above copyright notice,
*    this list of conditions and the following disclaimer in the documentation
*    and/or other materials provided with the distribution.
*
* THIS SOFTWARE IS PROVIDED BY THE COPYRIGHT HOLDERS AND CONTRIBUTORS "AS IS"
* AND ANY EXPRESS OR IMPLIED WARRANTIES, INCLUDING, BUT NOT LIMITED TO, THE
* IMPLIED WARRANTIES OF MERCHANTABILITY AND FITNESS FOR A PARTICULAR PURPOSE ARE
* DISCLAIMED. IN NO EVENT SHALL THE COPYRIGHT HOLDER OR CONTRIBUTORS BE LIABLE
* FOR ANY DIRECT, INDIRECT, INCIDENTAL, SPECIAL, EXEMPLARY, OR CONSEQUENTIAL
* DAMAGES (INCLUDING, BUT NOT LIMITED TO, PROCUREMENT OF SUBSTITUTE GOODS OR
* SERVICES; LOSS OF USE, DATA, OR PROFITS; OR BUSINESS INTERRUPTION) HOWEVER
* CAUSED AND ON ANY THEORY OF LIABILITY, WHETHER IN CONTRACT, STRICT LIABILITY,
* OR TORT (INCLUDING NEGLIGENCE OR OTHERWISE) ARISING IN ANY WAY OUT OF THE
* USE OF THIS SOFTWARE, EVEN IF ADVISED OF THE POSSIBILITY OF SUCH DAMAGE.
*****************************************************************************/
/*
 * This module is not part of libacvp.  Rather, it's a simple app that
 * demonstrates how to use libacvp. Software that use libacvp
 * will need to implement a similar module.
 *
 * It will default to 127.0.0.1 port 443 if no arguments are given.
 */
#include <stdio.h>
#include <string.h>
#include <stdlib.h>
#include <unistd.h>
#include <fcntl.h>
#include "acvp.h"
#ifdef USE_MURL
#include <murl/murl.h>
#else
#include <curl/curl.h>
#endif
#include <openssl/evp.h>
#include <openssl/aes.h>
#include <openssl/obj_mac.h>
#include <openssl/err.h>
#include <openssl/hmac.h>
#include <openssl/cmac.h>

#ifdef ACVP_NO_RUNTIME
#include "app_lcl.h"
#include <openssl/fips_rand.h>
#include <openssl/fips.h>
extern int fips_selftest_fail;
extern int fips_mode;
#endif

static ACVP_RESULT app_aes_handler_aead(ACVP_TEST_CASE *test_case);
static ACVP_RESULT app_aes_keywrap_handler(ACVP_TEST_CASE *test_case);
static ACVP_RESULT app_aes_handler(ACVP_TEST_CASE *test_case);
static ACVP_RESULT app_des_handler(ACVP_TEST_CASE *test_case);
static ACVP_RESULT app_sha_handler(ACVP_TEST_CASE *test_case);
static ACVP_RESULT app_hmac_handler(ACVP_TEST_CASE *test_case);
static ACVP_RESULT app_cmac_handler(ACVP_TEST_CASE *test_case);
#ifdef ACVP_NO_RUNTIME
static ACVP_RESULT app_drbg_handler(ACVP_TEST_CASE *test_case);
#endif

#define DEFAULT_SERVER "127.0.0.1"
#define DEFAULT_PORT 443
#define DEFAULT_CA_CHAIN "certs/acvp-private-root-ca.crt.pem"
#define DEFAULT_CERT "certs/sto-labsrv2-client-cert.pem"
#define DEFAULT_KEY "certs/sto-labsrv2-client-key.pem"

char *server;
int port;
char *ca_chain_file;
char *cert_file;
char *key_file;
char *path_segment;
static EVP_CIPHER_CTX cipher_ctx;  /* need to maintain across calls for MCT */

#define CHECK_ENABLE_CAP_RV(rv) \
    if (rv != ACVP_SUCCESS) { \
        printf("Failed to register AES GCM capability with libacvp (rv=%d)\n", rv); \
        exit(1); \
    }


/*
 * Read the operational parameters from the various environment
 * variables.
 */
static void setup_session_parameters()
{
    char *tmp;

    server = getenv("ACV_SERVER");
    if (!server) server = DEFAULT_SERVER;

    tmp = getenv("ACV_PORT");
    if (tmp) port = atoi(tmp);
    if (!port) port = DEFAULT_PORT;

    path_segment = getenv("ACV_URI_PREFIX");
    if (!path_segment) path_segment = "";

    ca_chain_file = getenv("ACV_CA_FILE");
    if (!ca_chain_file) ca_chain_file = DEFAULT_CA_CHAIN;

    cert_file = getenv("ACV_CERT_FILE");
    if (!cert_file) cert_file = DEFAULT_CERT;

    key_file = getenv("ACV_KEY_FILE");
    if (!key_file) key_file = DEFAULT_KEY;

    printf("Using the following parameters:\n\n");
    printf("    ACV_SERVER:     %s\n", server);
    printf("    ACV_PORT:       %d\n", port);
    printf("    ACV_URI_PREFIX: %s\n", path_segment);
    printf("    ACV_CA_FILE:    %s\n", ca_chain_file);
    printf("    ACV_CERT_FILE:  %s\n", cert_file);
    printf("    ACV_KEY_FILE:   %s\n\n", key_file);
}

/*
 * This is a minimal and rudimentary logging handler.
 * libacvp calls this function to for debugs, warnings,
 * and errors.
 */
ACVP_RESULT progress(char *msg)
{
    printf("%s", msg);
    return ACVP_SUCCESS;
}

static void print_usage(void)
{
    printf("\nInvalid usage...\n");
    printf("acvp_app does not require any argument, however logging level can be\n");
    printf("controlled using:\n");
    printf("      -none\n");
    printf("      -error(default)\n");
    printf("      -warn\n");
    printf("      -status\n");
    printf("      -info\n");
    printf("      -verbose\n");
    printf("\n");
    printf("In addition some options are passed to acvp_app using\n");
    printf("environment variables.  The following variables can be set:\n\n");
    printf("    ACV_SERVER (when not set, defaults to %s)\n", DEFAULT_SERVER);
    printf("    ACV_PORT (when not set, defaults to %d)\n", DEFAULT_PORT);
    printf("    ACV_URI_PREFIX (when not set, defaults to null)\n");
    printf("    ACV_CA_FILE (when not set, defaults to %s)\n", DEFAULT_CA_CHAIN);
    printf("    ACV_CERT_FILE (when not set, defaults to %s)\n", DEFAULT_CERT);
    printf("    ACV_KEY_FILE (when not set, defaults to %s)\n\n", DEFAULT_KEY);
    printf("The CA certificates, cert and key should be PEM encoded. There should be no\n");
    printf("password on the key file.\n");
}

int main(int argc, char **argv)
{
    ACVP_RESULT rv;
    ACVP_CTX *ctx;
    char ssl_version[10];
    ACVP_LOG_LVL level = ACVP_LOG_LVL_ERR;

    if (argc > 2) {
        print_usage();
        return 1;
    }

    argv++;
    argc--;
    while (argc >= 1) {
        if (strcmp(*argv, "-info") == 0) {
            level = ACVP_LOG_LVL_INFO;
        }
        if (strcmp(*argv, "-status") == 0) {
            level = ACVP_LOG_LVL_STATUS;
        }
        if (strcmp(*argv, "-warn") == 0) {
            level = ACVP_LOG_LVL_WARN;
        }
        if (strcmp(*argv, "-error") == 0) {
            level = ACVP_LOG_LVL_ERR;
        }
        if (strcmp(*argv, "-none") == 0) {
            level = ACVP_LOG_LVL_NONE;
        }
        if (strcmp(*argv, "-verbose") == 0) {
            level = ACVP_LOG_LVL_VERBOSE;
        }
        if (strcmp(*argv, "-help") == 0) {
            print_usage();
            return 1;
        }
    argv++;
    argc--;
    }

#ifdef ACVP_NO_RUNTIME
    fips_selftest_fail = 0;
    fips_mode = 0;
    fips_algtest_init_nofips();
#endif

    EVP_CIPHER_CTX_cleanup(&cipher_ctx);
    setup_session_parameters();

    /*
     * We begin the libacvp usage flow here.
     * First, we create a test session context.
     */
    rv = acvp_create_test_session(&ctx, &progress, level);
    if (rv != ACVP_SUCCESS) {
        printf("Failed to create ACVP context\n");
        exit(1);
    }

    /*
     * Next we specify the ACVP server address
     */
    rv = acvp_set_server(ctx, server, port);
    if (rv != ACVP_SUCCESS) {
        printf("Failed to set server/port\n");
        exit(1);
    }

    /*
     * Setup the vendor attributes
     */
    rv = acvp_set_vendor_info(ctx, "Cisco Systems", "www.cisco.com", "Barry Fussell", "bfussell@cisco.com");
    if (rv != ACVP_SUCCESS) {
        printf("Failed to set vendor info\n");
        exit(1);
    }

    /*
     * Setup the crypto module attributes
     */
    snprintf(ssl_version, 10, "%08x", (unsigned int)SSLeay());
    rv = acvp_set_module_info(ctx, "OpenSSL", "software", ssl_version, "FOM 6.2a");
    if (rv != ACVP_SUCCESS) {
        printf("Failed to set module info\n");
        exit(1);
    }

    /*
     * Set the path segment prefix if needed
     */
     if (strnlen(path_segment, 255) > 0) {
        rv = acvp_set_path_segment(ctx, path_segment);
        if (rv != ACVP_SUCCESS) {
            printf("Failed to set URI prefix\n");
            exit(1);
        }
     }

    /*
     * Next we provide the CA certs to be used by libacvp
     * to verify the ACVP TLS certificate.
     */
    rv = acvp_set_cacerts(ctx, ca_chain_file);
    if (rv != ACVP_SUCCESS) {
        printf("Failed to set CA certs\n");
        exit(1);
    }

    /*
     * Specify the certificate and private key the client should used
     * for TLS client auth.
     */
    rv = acvp_set_certkey(ctx, cert_file, key_file);
    if (rv != ACVP_SUCCESS) {
        printf("Failed to set TLS cert/key\n");
        exit(1);
    }

    /*
     * We need to register all the crypto module capabilities that will be
     * validated.  
     */

<<<<<<< HEAD
=======
   /*
    * Enable AES-ECB 128,192,256 bit key
    */
   rv = acvp_enable_sym_cipher_cap(ctx, ACVP_AES_ECB, ACVP_DIR_BOTH, ACVP_KO_NA, ACVP_IVGEN_SRC_NA, ACVP_IVGEN_MODE_NA, &app_aes_handler);
   CHECK_ENABLE_CAP_RV(rv);
   rv = acvp_enable_sym_cipher_cap_parm(ctx, ACVP_AES_ECB, ACVP_SYM_CIPH_KEYLEN, 128);
   CHECK_ENABLE_CAP_RV(rv);
   rv = acvp_enable_sym_cipher_cap_parm(ctx, ACVP_AES_ECB, ACVP_SYM_CIPH_KEYLEN, 192);
   CHECK_ENABLE_CAP_RV(rv);
   rv = acvp_enable_sym_cipher_cap_parm(ctx, ACVP_AES_ECB, ACVP_SYM_CIPH_KEYLEN, 256);
   CHECK_ENABLE_CAP_RV(rv);
   rv = acvp_enable_sym_cipher_cap_parm(ctx, ACVP_AES_ECB, ACVP_SYM_CIPH_PTLEN, 1536);
   CHECK_ENABLE_CAP_RV(rv);

>>>>>>> a6b270e3
   rv = acvp_enable_sym_cipher_cap(ctx, ACVP_AES_GCM, ACVP_DIR_BOTH, ACVP_KO_NA, ACVP_IVGEN_SRC_INT, ACVP_IVGEN_MODE_821, &app_aes_handler_aead);
   CHECK_ENABLE_CAP_RV(rv);
   rv = acvp_enable_sym_cipher_cap_parm(ctx, ACVP_AES_GCM, ACVP_SYM_CIPH_KEYLEN, 128);
   CHECK_ENABLE_CAP_RV(rv);
   rv = acvp_enable_sym_cipher_cap_parm(ctx, ACVP_AES_GCM, ACVP_SYM_CIPH_KEYLEN, 192);
   CHECK_ENABLE_CAP_RV(rv);
   rv = acvp_enable_sym_cipher_cap_parm(ctx, ACVP_AES_GCM, ACVP_SYM_CIPH_KEYLEN, 256);
   CHECK_ENABLE_CAP_RV(rv);
   rv = acvp_enable_sym_cipher_cap_parm(ctx, ACVP_AES_GCM, ACVP_SYM_CIPH_TAGLEN, 96);
   CHECK_ENABLE_CAP_RV(rv);
   rv = acvp_enable_sym_cipher_cap_parm(ctx, ACVP_AES_GCM, ACVP_SYM_CIPH_TAGLEN, 128);
   CHECK_ENABLE_CAP_RV(rv);
   rv = acvp_enable_sym_cipher_cap_parm(ctx, ACVP_AES_GCM, ACVP_SYM_CIPH_IVLEN, 96);
   CHECK_ENABLE_CAP_RV(rv);
   rv = acvp_enable_sym_cipher_cap_parm(ctx, ACVP_AES_GCM, ACVP_SYM_CIPH_PTLEN, 0);
   CHECK_ENABLE_CAP_RV(rv);
   rv = acvp_enable_sym_cipher_cap_parm(ctx, ACVP_AES_GCM, ACVP_SYM_CIPH_PTLEN, 128);
   CHECK_ENABLE_CAP_RV(rv);
   rv = acvp_enable_sym_cipher_cap_parm(ctx, ACVP_AES_GCM, ACVP_SYM_CIPH_PTLEN, 136);
   CHECK_ENABLE_CAP_RV(rv);
   rv = acvp_enable_sym_cipher_cap_parm(ctx, ACVP_AES_GCM, ACVP_SYM_CIPH_AADLEN, 128);
   CHECK_ENABLE_CAP_RV(rv);
   rv = acvp_enable_sym_cipher_cap_parm(ctx, ACVP_AES_GCM, ACVP_SYM_CIPH_AADLEN, 136);
   CHECK_ENABLE_CAP_RV(rv);
   rv = acvp_enable_sym_cipher_cap_parm(ctx, ACVP_AES_GCM, ACVP_SYM_CIPH_AADLEN, 256);
   CHECK_ENABLE_CAP_RV(rv);

   /*
    * Register AES CCM capabilities
    */
   rv = acvp_enable_sym_cipher_cap(ctx, ACVP_AES_CCM, ACVP_DIR_BOTH, ACVP_KO_NA, ACVP_IVGEN_SRC_INT, ACVP_IVGEN_MODE_821, &app_aes_handler_aead);
   CHECK_ENABLE_CAP_RV(rv);
   rv = acvp_enable_sym_cipher_cap_parm(ctx, ACVP_AES_CCM, ACVP_SYM_CIPH_KEYLEN, 128);
   CHECK_ENABLE_CAP_RV(rv);
   rv = acvp_enable_sym_cipher_cap_parm(ctx, ACVP_AES_CCM, ACVP_SYM_CIPH_TAGLEN, 128);
   CHECK_ENABLE_CAP_RV(rv);
   rv = acvp_enable_sym_cipher_cap_parm(ctx, ACVP_AES_CCM, ACVP_SYM_CIPH_IVLEN, 96);
   CHECK_ENABLE_CAP_RV(rv);
   rv = acvp_enable_sym_cipher_cap_parm(ctx, ACVP_AES_CCM, ACVP_SYM_CIPH_PTLEN, 256);
   CHECK_ENABLE_CAP_RV(rv);
   rv = acvp_enable_sym_cipher_cap_parm(ctx, ACVP_AES_CCM, ACVP_SYM_CIPH_AADLEN, 128);
   CHECK_ENABLE_CAP_RV(rv);

   /*
    * Enable AES-CFB128 128,192,256 bit key
    */
   rv = acvp_enable_sym_cipher_cap(ctx, ACVP_AES_CFB128, ACVP_DIR_BOTH, ACVP_KO_NA, ACVP_IVGEN_SRC_NA, ACVP_IVGEN_MODE_NA, &app_aes_handler);
   CHECK_ENABLE_CAP_RV(rv);
   rv = acvp_enable_sym_cipher_cap_parm(ctx, ACVP_AES_CFB128, ACVP_SYM_CIPH_KEYLEN, 128);
   CHECK_ENABLE_CAP_RV(rv);
   rv = acvp_enable_sym_cipher_cap_parm(ctx, ACVP_AES_CFB128, ACVP_SYM_CIPH_KEYLEN, 192);
   CHECK_ENABLE_CAP_RV(rv);
   rv = acvp_enable_sym_cipher_cap_parm(ctx, ACVP_AES_CFB128, ACVP_SYM_CIPH_KEYLEN, 256);
   CHECK_ENABLE_CAP_RV(rv);
   rv = acvp_enable_sym_cipher_cap_parm(ctx, ACVP_AES_CFB128, ACVP_SYM_CIPH_PTLEN, 1536);
   CHECK_ENABLE_CAP_RV(rv);

   /*
    * Enable AES-CBC 128 bit key
    */
   rv = acvp_enable_sym_cipher_cap(ctx, ACVP_AES_CBC, ACVP_DIR_BOTH, ACVP_KO_NA, ACVP_IVGEN_SRC_NA, ACVP_IVGEN_MODE_NA, &app_aes_handler);
   CHECK_ENABLE_CAP_RV(rv);
   rv = acvp_enable_sym_cipher_cap_parm(ctx, ACVP_AES_CBC, ACVP_SYM_CIPH_KEYLEN, 128);
   CHECK_ENABLE_CAP_RV(rv);
   rv = acvp_enable_sym_cipher_cap_parm(ctx, ACVP_AES_CBC, ACVP_SYM_CIPH_KEYLEN, 192);
   CHECK_ENABLE_CAP_RV(rv);
   rv = acvp_enable_sym_cipher_cap_parm(ctx, ACVP_AES_CBC, ACVP_SYM_CIPH_KEYLEN, 256);
   CHECK_ENABLE_CAP_RV(rv);
   rv = acvp_enable_sym_cipher_cap_parm(ctx, ACVP_AES_CBC, ACVP_SYM_CIPH_PTLEN, 128);
   CHECK_ENABLE_CAP_RV(rv);


   /*
    * Enable AES keywrap for various key sizes and PT lengths
    * Note: this is with padding disabled, minimum PT length is 128 bits and must be
    *       a multiple of 64 bits.
    */
   rv = acvp_enable_sym_cipher_cap(ctx, ACVP_AES_KW, ACVP_DIR_BOTH, ACVP_KO_NA, ACVP_IVGEN_SRC_NA, ACVP_IVGEN_MODE_NA, &app_aes_keywrap_handler);
   CHECK_ENABLE_CAP_RV(rv);
   rv = acvp_enable_sym_cipher_cap_parm(ctx, ACVP_AES_KW, ACVP_SYM_CIPH_KEYLEN, 128);
   CHECK_ENABLE_CAP_RV(rv);
   rv = acvp_enable_sym_cipher_cap_parm(ctx, ACVP_AES_KW, ACVP_SYM_CIPH_KEYLEN, 192);
   CHECK_ENABLE_CAP_RV(rv);
   rv = acvp_enable_sym_cipher_cap_parm(ctx, ACVP_AES_KW, ACVP_SYM_CIPH_KEYLEN, 256);
   CHECK_ENABLE_CAP_RV(rv);
   rv = acvp_enable_sym_cipher_cap_parm(ctx, ACVP_AES_KW, ACVP_SYM_CIPH_PTLEN, 512);
   CHECK_ENABLE_CAP_RV(rv);
   rv = acvp_enable_sym_cipher_cap_parm(ctx, ACVP_AES_KW, ACVP_SYM_CIPH_PTLEN, 192);
   CHECK_ENABLE_CAP_RV(rv);
   rv = acvp_enable_sym_cipher_cap_parm(ctx, ACVP_AES_KW, ACVP_SYM_CIPH_PTLEN, 128);
   CHECK_ENABLE_CAP_RV(rv);

   /*
    * Enable AES-CTR 128 bit key
    */
   rv = acvp_enable_sym_cipher_cap(ctx, ACVP_AES_CTR, ACVP_DIR_BOTH, ACVP_KO_NA, ACVP_IVGEN_SRC_NA, ACVP_IVGEN_MODE_NA, &app_aes_handler);
   CHECK_ENABLE_CAP_RV(rv);
   rv = acvp_enable_sym_cipher_cap_parm(ctx, ACVP_AES_CTR, ACVP_SYM_CIPH_KEYLEN, 128);
   CHECK_ENABLE_CAP_RV(rv);
   rv = acvp_enable_sym_cipher_cap_parm(ctx, ACVP_AES_CTR, ACVP_SYM_CIPH_PTLEN, 128);
   CHECK_ENABLE_CAP_RV(rv);



   /*
    * Enable AES-OFB 128, 192, 256 bit key
    */
   rv = acvp_enable_sym_cipher_cap(ctx, ACVP_AES_OFB, ACVP_DIR_BOTH, ACVP_KO_NA, ACVP_IVGEN_SRC_NA, ACVP_IVGEN_MODE_NA, &app_aes_handler);
   CHECK_ENABLE_CAP_RV(rv);
   rv = acvp_enable_sym_cipher_cap_parm(ctx, ACVP_AES_OFB, ACVP_SYM_CIPH_KEYLEN, 128);
   CHECK_ENABLE_CAP_RV(rv);
   rv = acvp_enable_sym_cipher_cap_parm(ctx, ACVP_AES_OFB, ACVP_SYM_CIPH_KEYLEN, 192);
   CHECK_ENABLE_CAP_RV(rv);
   rv = acvp_enable_sym_cipher_cap_parm(ctx, ACVP_AES_OFB, ACVP_SYM_CIPH_KEYLEN, 256);
   CHECK_ENABLE_CAP_RV(rv);
   rv = acvp_enable_sym_cipher_cap_parm(ctx, ACVP_AES_OFB, ACVP_SYM_CIPH_PTLEN, 128);
   CHECK_ENABLE_CAP_RV(rv);


   /*
    * Enable 3DES-ECB
    */
   rv = acvp_enable_sym_cipher_cap(ctx, ACVP_TDES_ECB, ACVP_DIR_BOTH, ACVP_KO_THREE, ACVP_IVGEN_SRC_NA, ACVP_IVGEN_MODE_NA, &app_des_handler);
   CHECK_ENABLE_CAP_RV(rv);
   rv = acvp_enable_sym_cipher_cap_parm(ctx, ACVP_TDES_ECB, ACVP_SYM_CIPH_KEYLEN, 192);
   CHECK_ENABLE_CAP_RV(rv);
   rv = acvp_enable_sym_cipher_cap_parm(ctx, ACVP_TDES_ECB, ACVP_SYM_CIPH_PTLEN, 16*8*4);
   CHECK_ENABLE_CAP_RV(rv);

   /*
    * Enable 3DES-CBC
    */
   rv = acvp_enable_sym_cipher_cap(ctx, ACVP_TDES_CBC, ACVP_DIR_BOTH, ACVP_KO_THREE, ACVP_IVGEN_SRC_NA, ACVP_IVGEN_MODE_NA, &app_des_handler);
   CHECK_ENABLE_CAP_RV(rv);
   rv = acvp_enable_sym_cipher_cap_parm(ctx, ACVP_TDES_CBC, ACVP_SYM_CIPH_KEYLEN, 192);
   CHECK_ENABLE_CAP_RV(rv);
   rv = acvp_enable_sym_cipher_cap_parm(ctx, ACVP_TDES_CBC, ACVP_SYM_CIPH_IVLEN, 192/3);
   CHECK_ENABLE_CAP_RV(rv);
   rv = acvp_enable_sym_cipher_cap_parm(ctx, ACVP_TDES_CBC, ACVP_SYM_CIPH_PTLEN, 64);
   CHECK_ENABLE_CAP_RV(rv);
   rv = acvp_enable_sym_cipher_cap_parm(ctx, ACVP_TDES_CBC, ACVP_SYM_CIPH_PTLEN, 64*2);
   CHECK_ENABLE_CAP_RV(rv);
   rv = acvp_enable_sym_cipher_cap_parm(ctx, ACVP_TDES_CBC, ACVP_SYM_CIPH_PTLEN, 64*3);
   CHECK_ENABLE_CAP_RV(rv);
   rv = acvp_enable_sym_cipher_cap_parm(ctx, ACVP_TDES_CBC, ACVP_SYM_CIPH_PTLEN, 64*12);
   CHECK_ENABLE_CAP_RV(rv);

   /*
    * Enable 3DES-OFB
    */
   rv = acvp_enable_sym_cipher_cap(ctx, ACVP_TDES_OFB, ACVP_DIR_BOTH, ACVP_KO_THREE, ACVP_IVGEN_SRC_NA, ACVP_IVGEN_MODE_NA, &app_des_handler);
   CHECK_ENABLE_CAP_RV(rv);
   rv = acvp_enable_sym_cipher_cap_parm(ctx, ACVP_TDES_OFB, ACVP_SYM_CIPH_KEYLEN, 192);
   CHECK_ENABLE_CAP_RV(rv);
   rv = acvp_enable_sym_cipher_cap_parm(ctx, ACVP_TDES_OFB, ACVP_SYM_CIPH_IVLEN, 192/3);
   CHECK_ENABLE_CAP_RV(rv);
   rv = acvp_enable_sym_cipher_cap_parm(ctx, ACVP_TDES_OFB, ACVP_SYM_CIPH_PTLEN, 64);
   CHECK_ENABLE_CAP_RV(rv);

   /*
    * Enable 3DES-CFB64
    */
   rv = acvp_enable_sym_cipher_cap(ctx, ACVP_TDES_CFB64, ACVP_DIR_BOTH, ACVP_KO_THREE, ACVP_IVGEN_SRC_NA, ACVP_IVGEN_MODE_NA, &app_des_handler);
   CHECK_ENABLE_CAP_RV(rv);
   rv = acvp_enable_sym_cipher_cap_parm(ctx, ACVP_TDES_CFB64, ACVP_SYM_CIPH_KEYLEN, 192);
   CHECK_ENABLE_CAP_RV(rv);
   rv = acvp_enable_sym_cipher_cap_parm(ctx, ACVP_TDES_CFB64, ACVP_SYM_CIPH_IVLEN, 192/3);
   CHECK_ENABLE_CAP_RV(rv);
   rv = acvp_enable_sym_cipher_cap_parm(ctx, ACVP_TDES_CFB64, ACVP_SYM_CIPH_PTLEN, 64 * 5);
   CHECK_ENABLE_CAP_RV(rv);

   /*
    * Enable 3DES-CFB8
    */
   rv = acvp_enable_sym_cipher_cap(ctx, ACVP_TDES_CFB8, ACVP_DIR_BOTH, ACVP_KO_THREE, ACVP_IVGEN_SRC_NA, ACVP_IVGEN_MODE_NA, &app_des_handler);
   CHECK_ENABLE_CAP_RV(rv);
   rv = acvp_enable_sym_cipher_cap_parm(ctx, ACVP_TDES_CFB8, ACVP_SYM_CIPH_KEYLEN, 192);
   CHECK_ENABLE_CAP_RV(rv);
   rv = acvp_enable_sym_cipher_cap_parm(ctx, ACVP_TDES_CFB8, ACVP_SYM_CIPH_IVLEN, 192/3);
   CHECK_ENABLE_CAP_RV(rv);
   rv = acvp_enable_sym_cipher_cap_parm(ctx, ACVP_TDES_CFB8, ACVP_SYM_CIPH_PTLEN, 64);
   CHECK_ENABLE_CAP_RV(rv);
   rv = acvp_enable_sym_cipher_cap_parm(ctx, ACVP_TDES_CFB8, ACVP_SYM_CIPH_PTLEN, 64 * 4);
   CHECK_ENABLE_CAP_RV(rv);

   /*
    * Enable 3DES-CFB1
    */
   rv = acvp_enable_sym_cipher_cap(ctx, ACVP_TDES_CFB1, ACVP_DIR_BOTH, ACVP_KO_THREE, ACVP_IVGEN_SRC_NA, ACVP_IVGEN_MODE_NA, &app_des_handler);
   CHECK_ENABLE_CAP_RV(rv);
   rv = acvp_enable_sym_cipher_cap_parm(ctx, ACVP_TDES_CFB1, ACVP_SYM_CIPH_KEYLEN, 192);
   CHECK_ENABLE_CAP_RV(rv);
   rv = acvp_enable_sym_cipher_cap_parm(ctx, ACVP_TDES_CFB1, ACVP_SYM_CIPH_IVLEN, 192/3);
   CHECK_ENABLE_CAP_RV(rv);
   rv = acvp_enable_sym_cipher_cap_parm(ctx, ACVP_TDES_CFB1, ACVP_SYM_CIPH_PTLEN, 64);
   CHECK_ENABLE_CAP_RV(rv);

   /*
    * Enable SHA-1 and SHA-2
    */
   rv = acvp_enable_hash_cap(ctx, ACVP_SHA1, &app_sha_handler);
   CHECK_ENABLE_CAP_RV(rv);
   rv = acvp_enable_hash_cap_parm(ctx, ACVP_SHA1, ACVP_HASH_IN_BIT, 0);
   CHECK_ENABLE_CAP_RV(rv);
   rv = acvp_enable_hash_cap_parm(ctx, ACVP_SHA1, ACVP_HASH_IN_EMPTY, 1);
   CHECK_ENABLE_CAP_RV(rv);

   rv = acvp_enable_hash_cap(ctx, ACVP_SHA224, &app_sha_handler);
   CHECK_ENABLE_CAP_RV(rv);
   rv = acvp_enable_hash_cap_parm(ctx, ACVP_SHA224, ACVP_HASH_IN_BIT, 0);
   CHECK_ENABLE_CAP_RV(rv);
   rv = acvp_enable_hash_cap_parm(ctx, ACVP_SHA224, ACVP_HASH_IN_EMPTY, 1);
   CHECK_ENABLE_CAP_RV(rv);

   rv = acvp_enable_hash_cap(ctx, ACVP_SHA256, &app_sha_handler);
   CHECK_ENABLE_CAP_RV(rv);
   rv = acvp_enable_hash_cap_parm(ctx, ACVP_SHA256, ACVP_HASH_IN_BIT, 0);
   CHECK_ENABLE_CAP_RV(rv);
   rv = acvp_enable_hash_cap_parm(ctx, ACVP_SHA256, ACVP_HASH_IN_EMPTY, 1);
   CHECK_ENABLE_CAP_RV(rv);

   rv = acvp_enable_hash_cap(ctx, ACVP_SHA384, &app_sha_handler);
   CHECK_ENABLE_CAP_RV(rv);
   rv = acvp_enable_hash_cap_parm(ctx, ACVP_SHA384, ACVP_HASH_IN_BIT, 0);
   CHECK_ENABLE_CAP_RV(rv);
   rv = acvp_enable_hash_cap_parm(ctx, ACVP_SHA384, ACVP_HASH_IN_EMPTY, 1);
   CHECK_ENABLE_CAP_RV(rv);

   rv = acvp_enable_hash_cap(ctx, ACVP_SHA512, &app_sha_handler);
   CHECK_ENABLE_CAP_RV(rv);
   rv = acvp_enable_hash_cap_parm(ctx, ACVP_SHA512, ACVP_HASH_IN_BIT, 0);
   CHECK_ENABLE_CAP_RV(rv);
   rv = acvp_enable_hash_cap_parm(ctx, ACVP_SHA512, ACVP_HASH_IN_EMPTY, 1);
   CHECK_ENABLE_CAP_RV(rv);

#if 0
/*
 * Enable CMAC
 */
char value[] = "same";
rv = acvp_enable_cmac_cap(ctx, ACVP_CMAC_AES_128, &app_cmac_handler);
CHECK_ENABLE_CAP_RV(rv);
rv = acvp_enable_cmac_cap_parm(ctx, ACVP_CMAC_AES_128, ACVP_CMAC_BLK_DIVISIBLE_1, 1024);
CHECK_ENABLE_CAP_RV(rv);
rv = acvp_enable_cmac_cap_parm(ctx, ACVP_CMAC_AES_128, ACVP_CMAC_BLK_NOT_DIVISIBLE_1, 2048);
CHECK_ENABLE_CAP_RV(rv);
rv = acvp_enable_cmac_cap_parm(ctx, ACVP_CMAC_AES_128, ACVP_CMAC_IN_EMPTY, 1);
CHECK_ENABLE_CAP_RV(rv);
rv = acvp_enable_cmac_cap_parm(ctx, ACVP_CMAC_AES_128, ACVP_CMAC_MACLEN, 64);
CHECK_ENABLE_CAP_RV(rv);
rv = acvp_enable_cmac_cap_parm(ctx, ACVP_CMAC_AES_128, ACVP_CMAC_MACLEN, 256);
CHECK_ENABLE_CAP_RV(rv);
rv = acvp_enable_hmac_prereq_cap(ctx, ACVP_CMAC_AES_128, CMAC_AES, value);
CHECK_ENABLE_CAP_RV(rv);
#endif

#if 0
    /*
     * Enable HMAC
     */
    char value[] = "same";

    rv = acvp_enable_hmac_cap(ctx, ACVP_HMAC_SHA1, &app_hmac_handler);
    CHECK_ENABLE_CAP_RV(rv);
    rv = acvp_enable_hmac_cap_parm(ctx, ACVP_HMAC_SHA1, ACVP_HMAC_KEYRANGE1_MIN, 0);
    CHECK_ENABLE_CAP_RV(rv);
    rv = acvp_enable_hmac_cap_parm(ctx, ACVP_HMAC_SHA1, ACVP_HMAC_KEYRANGE1_MAX, 65536);
    CHECK_ENABLE_CAP_RV(rv);
    rv = acvp_enable_hmac_cap_parm(ctx, ACVP_HMAC_SHA1, ACVP_HMAC_KEYRANGE2_MIN, 0);
    CHECK_ENABLE_CAP_RV(rv);
    rv = acvp_enable_hmac_cap_parm(ctx, ACVP_HMAC_SHA1, ACVP_HMAC_KEYRANGE2_MAX, 65536);
    CHECK_ENABLE_CAP_RV(rv);
    rv = acvp_enable_hmac_cap_parm(ctx, ACVP_HMAC_SHA1, ACVP_HMAC_KEYBLOCK, 0);
    CHECK_ENABLE_CAP_RV(rv);
    rv = acvp_enable_hmac_cap_parm(ctx, ACVP_HMAC_SHA1, ACVP_HMAC_IN_EMPTY, 1);
    CHECK_ENABLE_CAP_RV(rv);
    rv = acvp_enable_hmac_cap_parm(ctx, ACVP_HMAC_SHA1, ACVP_HMAC_MACLEN, 20);
    CHECK_ENABLE_CAP_RV(rv);
    rv = acvp_enable_hmac_prereq_cap(ctx, ACVP_HMAC_SHA1, HMAC_SHA, value);
    CHECK_ENABLE_CAP_RV(rv);

    rv = acvp_enable_hmac_cap(ctx, ACVP_HMAC_SHA2_224, &app_hmac_handler);
    CHECK_ENABLE_CAP_RV(rv);
    rv = acvp_enable_hmac_cap_parm(ctx, ACVP_HMAC_SHA2_224, ACVP_HMAC_KEYRANGE1_MIN, 0);
    CHECK_ENABLE_CAP_RV(rv);
    rv = acvp_enable_hmac_cap_parm(ctx, ACVP_HMAC_SHA2_224, ACVP_HMAC_KEYRANGE1_MAX, 65536);
    CHECK_ENABLE_CAP_RV(rv);
    rv = acvp_enable_hmac_cap_parm(ctx, ACVP_HMAC_SHA2_224, ACVP_HMAC_KEYRANGE2_MIN, 0);
    CHECK_ENABLE_CAP_RV(rv);
    rv = acvp_enable_hmac_cap_parm(ctx, ACVP_HMAC_SHA2_224, ACVP_HMAC_KEYRANGE2_MAX, 65536);
    CHECK_ENABLE_CAP_RV(rv);
    rv = acvp_enable_hmac_cap_parm(ctx, ACVP_HMAC_SHA2_224, ACVP_HMAC_KEYBLOCK, 0);
    CHECK_ENABLE_CAP_RV(rv);
    rv = acvp_enable_hmac_cap_parm(ctx, ACVP_HMAC_SHA2_224, ACVP_HMAC_IN_EMPTY, 1);
    CHECK_ENABLE_CAP_RV(rv);
    rv = acvp_enable_hmac_cap_parm(ctx, ACVP_HMAC_SHA2_224, ACVP_HMAC_MACLEN, 28);
    CHECK_ENABLE_CAP_RV(rv);
    rv = acvp_enable_hmac_prereq_cap(ctx, ACVP_HMAC_SHA2_224, HMAC_SHA, value);
    CHECK_ENABLE_CAP_RV(rv);

    rv = acvp_enable_hmac_cap(ctx, ACVP_HMAC_SHA2_256, &app_hmac_handler);
    CHECK_ENABLE_CAP_RV(rv);
    rv = acvp_enable_hmac_cap_parm(ctx, ACVP_HMAC_SHA2_256, ACVP_HMAC_KEYRANGE1_MIN, 0);
    CHECK_ENABLE_CAP_RV(rv);
    rv = acvp_enable_hmac_cap_parm(ctx, ACVP_HMAC_SHA2_256, ACVP_HMAC_KEYRANGE1_MAX, 65536);
    CHECK_ENABLE_CAP_RV(rv);
    rv = acvp_enable_hmac_cap_parm(ctx, ACVP_HMAC_SHA2_256, ACVP_HMAC_KEYRANGE2_MIN, 0);
    CHECK_ENABLE_CAP_RV(rv);
    rv = acvp_enable_hmac_cap_parm(ctx, ACVP_HMAC_SHA2_256, ACVP_HMAC_KEYRANGE2_MAX, 65536);
    CHECK_ENABLE_CAP_RV(rv);
    rv = acvp_enable_hmac_cap_parm(ctx, ACVP_HMAC_SHA2_256, ACVP_HMAC_KEYBLOCK, 0);
    CHECK_ENABLE_CAP_RV(rv);
    rv = acvp_enable_hmac_cap_parm(ctx, ACVP_HMAC_SHA2_256, ACVP_HMAC_IN_EMPTY, 1);
    CHECK_ENABLE_CAP_RV(rv);
    rv = acvp_enable_hmac_cap_parm(ctx, ACVP_HMAC_SHA2_256, ACVP_HMAC_MACLEN, 32);
    CHECK_ENABLE_CAP_RV(rv);
    rv = acvp_enable_hmac_prereq_cap(ctx, ACVP_HMAC_SHA2_256, HMAC_SHA, value);
    CHECK_ENABLE_CAP_RV(rv);

    rv = acvp_enable_hmac_cap(ctx, ACVP_HMAC_SHA2_384, &app_hmac_handler);
    CHECK_ENABLE_CAP_RV(rv);
    rv = acvp_enable_hmac_cap_parm(ctx, ACVP_HMAC_SHA2_384, ACVP_HMAC_KEYRANGE1_MIN, 0);
    CHECK_ENABLE_CAP_RV(rv);
    rv = acvp_enable_hmac_cap_parm(ctx, ACVP_HMAC_SHA2_384, ACVP_HMAC_KEYRANGE1_MAX, 65536);
    CHECK_ENABLE_CAP_RV(rv);
    rv = acvp_enable_hmac_cap_parm(ctx, ACVP_HMAC_SHA2_384, ACVP_HMAC_KEYRANGE2_MIN, 0);
    CHECK_ENABLE_CAP_RV(rv);
    rv = acvp_enable_hmac_cap_parm(ctx, ACVP_HMAC_SHA2_384, ACVP_HMAC_KEYRANGE2_MAX, 65536);
    CHECK_ENABLE_CAP_RV(rv);
    rv = acvp_enable_hmac_cap_parm(ctx, ACVP_HMAC_SHA2_384, ACVP_HMAC_KEYBLOCK, 0);
    CHECK_ENABLE_CAP_RV(rv);
    rv = acvp_enable_hmac_cap_parm(ctx, ACVP_HMAC_SHA2_384, ACVP_HMAC_IN_EMPTY, 1);
    CHECK_ENABLE_CAP_RV(rv);
    rv = acvp_enable_hmac_cap_parm(ctx, ACVP_HMAC_SHA2_384, ACVP_HMAC_MACLEN, 48);
    CHECK_ENABLE_CAP_RV(rv);
    rv = acvp_enable_hmac_prereq_cap(ctx, ACVP_HMAC_SHA2_384, HMAC_SHA, value);
    CHECK_ENABLE_CAP_RV(rv);

    rv = acvp_enable_hmac_cap(ctx, ACVP_HMAC_SHA2_512, &app_hmac_handler);
    CHECK_ENABLE_CAP_RV(rv);
    rv = acvp_enable_hmac_cap_parm(ctx, ACVP_HMAC_SHA2_512, ACVP_HMAC_KEYRANGE1_MIN, 0);
    CHECK_ENABLE_CAP_RV(rv);
    rv = acvp_enable_hmac_cap_parm(ctx, ACVP_HMAC_SHA2_512, ACVP_HMAC_KEYRANGE1_MAX, 65536);
    CHECK_ENABLE_CAP_RV(rv);
    rv = acvp_enable_hmac_cap_parm(ctx, ACVP_HMAC_SHA2_512, ACVP_HMAC_KEYRANGE2_MIN, 0);
    CHECK_ENABLE_CAP_RV(rv);
    rv = acvp_enable_hmac_cap_parm(ctx, ACVP_HMAC_SHA2_512, ACVP_HMAC_KEYRANGE2_MAX, 65536);
    CHECK_ENABLE_CAP_RV(rv);
    rv = acvp_enable_hmac_cap_parm(ctx, ACVP_HMAC_SHA2_512, ACVP_HMAC_KEYBLOCK, 0);
    CHECK_ENABLE_CAP_RV(rv);
    rv = acvp_enable_hmac_cap_parm(ctx, ACVP_HMAC_SHA2_512, ACVP_HMAC_IN_EMPTY, 1);
    CHECK_ENABLE_CAP_RV(rv);
    rv = acvp_enable_hmac_cap_parm(ctx, ACVP_HMAC_SHA2_512, ACVP_HMAC_MACLEN, 64);
    CHECK_ENABLE_CAP_RV(rv);
    rv = acvp_enable_hmac_prereq_cap(ctx, ACVP_HMAC_SHA2_512, HMAC_SHA, value);
    CHECK_ENABLE_CAP_RV(rv);
#endif

#ifdef ACVP_NO_RUNTIME

#if 0  /* until drbg is supported by the server */
    /*
     * Register DRBG
     */
      ERR_load_crypto_strings() ;

      int fips_rc = FIPS_mode_set(1);
      if(!fips_rc) {
          (printf("Failed to enable FIPS mode.\n"));
          exit(1);
      }

    char value[] = "same";
    char value2[] = "123456";
    rv = acvp_enable_drbg_cap(ctx, ACVP_HASHDRBG, app_drbg_handler);
    CHECK_ENABLE_CAP_RV(rv);
    rv = acvp_enable_drbg_cap_parm(ctx, ACVP_HASHDRBG, ACVP_DRBG_SHA_1,
                                    ACVP_DRBG_DER_FUNC_ENABLED, 0);
    CHECK_ENABLE_CAP_RV(rv);

    rv = acvp_enable_drbg_prereq_cap(ctx, ACVP_HASHDRBG, ACVP_DRBG_SHA_1,
            DRBG_SHA, value);
    CHECK_ENABLE_CAP_RV(rv);
    rv = acvp_enable_drbg_prereq_cap(ctx, ACVP_HASHDRBG, ACVP_DRBG_SHA_1,
            DRBG_AES, value2);
    CHECK_ENABLE_CAP_RV(rv);

    rv = acvp_enable_drbg_cap_parm(ctx, ACVP_HASHDRBG, ACVP_DRBG_SHA_1,
            ACVP_DRBG_PRED_RESIST_ENABLED, 1);
    CHECK_ENABLE_CAP_RV(rv);

    rv = acvp_enable_drbg_cap_parm(ctx, ACVP_HASHDRBG, ACVP_DRBG_SHA_1,
            ACVP_DRBG_RESEED_ENABLED, 1);
    CHECK_ENABLE_CAP_RV(rv);

    rv = acvp_enable_drbg_cap_parm(ctx, ACVP_HASHDRBG, ACVP_DRBG_SHA_1,
            ACVP_DRBG_ENTROPY_LEN, 0);
    CHECK_ENABLE_CAP_RV(rv);

    rv = acvp_enable_drbg_cap_parm(ctx, ACVP_HASHDRBG, ACVP_DRBG_SHA_1,
            ACVP_DRBG_NONCE_LEN, 0);
    CHECK_ENABLE_CAP_RV(rv);

    rv = acvp_enable_drbg_cap_parm(ctx, ACVP_HASHDRBG, ACVP_DRBG_SHA_1,
            ACVP_DRBG_PERSO_LEN, 0);
    CHECK_ENABLE_CAP_RV(rv);

    rv = acvp_enable_drbg_cap_parm(ctx, ACVP_HASHDRBG, ACVP_DRBG_SHA_1,
            ACVP_DRBG_ADD_IN_LEN, 0);
    CHECK_ENABLE_CAP_RV(rv);

    rv = acvp_enable_drbg_cap_parm(ctx, ACVP_HASHDRBG, ACVP_DRBG_SHA_1,
            ACVP_DRBG_RET_BITS_LEN, 512);
    CHECK_ENABLE_CAP_RV(rv);


    //ACVP_HMACDRBG

    rv = acvp_enable_drbg_cap(ctx, ACVP_HMACDRBG, app_drbg_handler);
    CHECK_ENABLE_CAP_RV(rv);

    rv = acvp_enable_drbg_cap_parm(ctx, ACVP_HMACDRBG, ACVP_DRBG_SHA_224,
                                    ACVP_DRBG_DER_FUNC_ENABLED, 0);
    CHECK_ENABLE_CAP_RV(rv);

    rv = acvp_enable_drbg_prereq_cap(ctx, ACVP_HMACDRBG, ACVP_DRBG_SHA_224,
            DRBG_SHA, value);
    CHECK_ENABLE_CAP_RV(rv);
    rv = acvp_enable_drbg_prereq_cap(ctx, ACVP_HMACDRBG, ACVP_DRBG_SHA_224,
            DRBG_AES, value2);
    CHECK_ENABLE_CAP_RV(rv);

    rv = acvp_enable_drbg_cap_parm(ctx, ACVP_HMACDRBG, ACVP_DRBG_SHA_224,
            ACVP_DRBG_PRED_RESIST_ENABLED, 1);
    CHECK_ENABLE_CAP_RV(rv);

    rv = acvp_enable_drbg_cap_parm(ctx, ACVP_HMACDRBG, ACVP_DRBG_SHA_224,
            ACVP_DRBG_RESEED_ENABLED, 1);
    CHECK_ENABLE_CAP_RV(rv);

    rv = acvp_enable_drbg_cap_parm(ctx, ACVP_HMACDRBG, ACVP_DRBG_SHA_224,
            ACVP_DRBG_ENTROPY_LEN, 0);
    CHECK_ENABLE_CAP_RV(rv);

    rv = acvp_enable_drbg_cap_parm(ctx, ACVP_HMACDRBG, ACVP_DRBG_SHA_224,
            ACVP_DRBG_NONCE_LEN, 0);
    CHECK_ENABLE_CAP_RV(rv);

    rv = acvp_enable_drbg_cap_parm(ctx, ACVP_HMACDRBG, ACVP_DRBG_SHA_224,
            ACVP_DRBG_PERSO_LEN, 0);
    CHECK_ENABLE_CAP_RV(rv);

    rv = acvp_enable_drbg_cap_parm(ctx, ACVP_HMACDRBG, ACVP_DRBG_SHA_224,
            ACVP_DRBG_ADD_IN_LEN, 0);
    CHECK_ENABLE_CAP_RV(rv);

    rv = acvp_enable_drbg_cap_parm(ctx, ACVP_HMACDRBG, ACVP_DRBG_SHA_224,
            ACVP_DRBG_RET_BITS_LEN, 512);
    CHECK_ENABLE_CAP_RV(rv);

    //Add length range
    rv = acvp_enable_drbg_length_cap(ctx, ACVP_HMACDRBG, ACVP_DRBG_SHA_224,
            ACVP_DRBG_ENTROPY_LEN, (int)0, (int)128,(int) 256);
    CHECK_ENABLE_CAP_RV(rv);

    rv = acvp_enable_drbg_length_cap(ctx, ACVP_HMACDRBG, ACVP_DRBG_SHA_224,
            ACVP_DRBG_NONCE_LEN, (int)0, (int)128,(int) 256);
    CHECK_ENABLE_CAP_RV(rv);

    rv = acvp_enable_drbg_length_cap(ctx, ACVP_HMACDRBG, ACVP_DRBG_SHA_224,
            ACVP_DRBG_PERSO_LEN, (int)0, (int)128,(int) 256);
    CHECK_ENABLE_CAP_RV(rv);

    rv = acvp_enable_drbg_length_cap(ctx, ACVP_HMACDRBG, ACVP_DRBG_SHA_224,
            ACVP_DRBG_PERSO_LEN, (int)0, (int)128,(int) 256);
    CHECK_ENABLE_CAP_RV(rv);

    rv = acvp_enable_drbg_length_cap(ctx, ACVP_HMACDRBG, ACVP_DRBG_SHA_224,
            ACVP_DRBG_ADD_IN_LEN, (int)0, (int)128,(int) 256);
    CHECK_ENABLE_CAP_RV(rv);

    // ACVP_CTRDRBG
    rv = acvp_enable_drbg_cap(ctx, ACVP_CTRDRBG, app_drbg_handler);
    CHECK_ENABLE_CAP_RV(rv);

    //Add length range
    rv = acvp_enable_drbg_length_cap(ctx, ACVP_CTRDRBG, ACVP_DRBG_AES_128,
            ACVP_DRBG_ENTROPY_LEN, (int)0, (int)128,(int) 256);
    CHECK_ENABLE_CAP_RV(rv);

    rv = acvp_enable_drbg_length_cap(ctx, ACVP_CTRDRBG, ACVP_DRBG_AES_128,
            ACVP_DRBG_NONCE_LEN, (int)0, (int)128,(int) 256);
    CHECK_ENABLE_CAP_RV(rv);

    rv = acvp_enable_drbg_length_cap(ctx, ACVP_CTRDRBG, ACVP_DRBG_AES_128,
            ACVP_DRBG_PERSO_LEN, (int)0, (int)128,(int) 256);
    CHECK_ENABLE_CAP_RV(rv);

    rv = acvp_enable_drbg_length_cap(ctx, ACVP_CTRDRBG, ACVP_DRBG_AES_128,
            ACVP_DRBG_PERSO_LEN, (int)0, (int)128,(int) 256);
    CHECK_ENABLE_CAP_RV(rv);

    rv = acvp_enable_drbg_length_cap(ctx, ACVP_CTRDRBG, ACVP_DRBG_AES_128,
            ACVP_DRBG_ADD_IN_LEN, (int)0, (int)128,(int) 256);
    CHECK_ENABLE_CAP_RV(rv);

    rv = acvp_enable_drbg_cap_parm(ctx, ACVP_CTRDRBG, ACVP_DRBG_AES_128,
                                    ACVP_DRBG_DER_FUNC_ENABLED, 1);
    CHECK_ENABLE_CAP_RV(rv);

    rv = acvp_enable_drbg_prereq_cap(ctx, ACVP_CTRDRBG, ACVP_DRBG_AES_128,
            DRBG_SHA, value);
    CHECK_ENABLE_CAP_RV(rv);
    rv = acvp_enable_drbg_prereq_cap(ctx, ACVP_CTRDRBG, ACVP_DRBG_AES_128,
            DRBG_AES, value2);
    CHECK_ENABLE_CAP_RV(rv);

    rv = acvp_enable_drbg_cap_parm(ctx, ACVP_CTRDRBG, ACVP_DRBG_AES_128,
            ACVP_DRBG_PRED_RESIST_ENABLED, 1);
    CHECK_ENABLE_CAP_RV(rv);

    rv = acvp_enable_drbg_cap_parm(ctx, ACVP_CTRDRBG, ACVP_DRBG_AES_128,
            ACVP_DRBG_RESEED_ENABLED, 1);
    CHECK_ENABLE_CAP_RV(rv);

    rv = acvp_enable_drbg_cap_parm(ctx, ACVP_CTRDRBG, ACVP_DRBG_AES_128,
            ACVP_DRBG_ENTROPY_LEN, 0);
    CHECK_ENABLE_CAP_RV(rv);

    rv = acvp_enable_drbg_cap_parm(ctx, ACVP_CTRDRBG, ACVP_DRBG_AES_128,
            ACVP_DRBG_NONCE_LEN, 0);
    CHECK_ENABLE_CAP_RV(rv);

    rv = acvp_enable_drbg_cap_parm(ctx, ACVP_CTRDRBG, ACVP_DRBG_AES_128,
            ACVP_DRBG_PERSO_LEN, 0);
    CHECK_ENABLE_CAP_RV(rv);

    rv = acvp_enable_drbg_cap_parm(ctx, ACVP_CTRDRBG, ACVP_DRBG_AES_128,
            ACVP_DRBG_ADD_IN_LEN, 0);
    CHECK_ENABLE_CAP_RV(rv);

    rv = acvp_enable_drbg_cap_parm(ctx, ACVP_CTRDRBG, ACVP_DRBG_AES_128,
            ACVP_DRBG_RET_BITS_LEN, 512);
    CHECK_ENABLE_CAP_RV(rv);

#endif
#endif

    /*
     * Now that we have a test session, we register with
     * the server to advertise our capabilities and receive
     * the KAT vector sets the server demands that we process.
     */
    rv = acvp_register(ctx);
    if (rv != ACVP_SUCCESS) {
        printf("Failed to register with ACVP server (rv=%d)\n", rv);
        exit(1);
    }

    /*
     * Now we process the test cases given to us during
     * registration earlier.
     */
    rv = acvp_process_tests(ctx);
    if (rv != ACVP_SUCCESS) {
        printf("Failed to process vectors (%d)\n", rv);
        exit(1);
    }

    printf("\nTests complete, checking results...\n");
    rv = acvp_check_test_results(ctx);
    if (rv != ACVP_SUCCESS) {
        printf("Unable to retrieve test results (%d)\n", rv);
        exit(1);
    }

    /*
     * Finally, we free the test session context and cleanup
     */
    rv = acvp_free_test_session(ctx);
    if (rv != ACVP_SUCCESS) {
        printf("Failed to free ACVP context\n");
        exit(1);
    }
    acvp_cleanup();

    return (0);
}

static ACVP_RESULT app_des_handler(ACVP_TEST_CASE *test_case)
{
    ACVP_SYM_CIPHER_TC      *tc;
    const EVP_CIPHER        *cipher;
    int ct_len, pt_len;
    unsigned char *iv = 0;

    if (!test_case) {
        return ACVP_INVALID_ARG;
    }

    tc = test_case->tc.symmetric;

    /*
     * We only support 3 key DES
     */
    if (tc->key_len != 192) {
	printf("Unsupported DES key length\n");
	return ACVP_NO_CAP;
    }

    /* Begin encrypt code section */
    if (cipher_ctx.cipher == NULL) {
	EVP_CIPHER_CTX_init(&cipher_ctx);
    }

    switch (tc->cipher) {
    case ACVP_TDES_ECB:
	cipher = EVP_des_ede3_ecb();
	break;
    case ACVP_TDES_CBC:
	iv = tc->iv;
	cipher = EVP_des_ede3_cbc();
	break;
    case ACVP_TDES_OFB:
	iv = tc->iv;
	cipher = EVP_des_ede3_ofb();
	break;
    case ACVP_TDES_CFB64:
	iv = tc->iv;
	cipher = EVP_des_ede3_cfb64();
	break;
    case ACVP_TDES_CFB8:
	iv = tc->iv;
	cipher = EVP_des_ede3_cfb8();
	break;
    case ACVP_TDES_CFB1:
	iv = tc->iv;
	cipher = EVP_des_ede3_cfb1();
	break;
    default:
	printf("Error: Unsupported DES mode requested by ACVP server\n");
	return ACVP_NO_CAP;
	break;
    }

    /* If Monte Carlo we need to be able to init and then update
     * one thousand times before we complete each iteration.
     */
    if (tc->test_type == ACVP_SYM_TEST_TYPE_MCT) {
        if (tc->direction == ACVP_DIR_ENCRYPT) {
            if (tc->mct_index == 0) {
	        EVP_EncryptInit_ex(&cipher_ctx, cipher, NULL, tc->key, iv);
        	EVP_CIPHER_CTX_set_padding(&cipher_ctx, 0);
            }
	    EVP_EncryptUpdate(&cipher_ctx, tc->ct, &ct_len, tc->pt, tc->pt_len);
	    tc->ct_len = ct_len;
        } else if (tc->direction == ACVP_DIR_DECRYPT) {
            if (tc->mct_index == 0) {
	        EVP_DecryptInit_ex(&cipher_ctx, cipher, NULL, tc->key, iv);
        	EVP_CIPHER_CTX_set_padding(&cipher_ctx, 0);
            }
	    EVP_DecryptUpdate(&cipher_ctx, tc->pt, &pt_len, tc->ct, tc->ct_len);
	    tc->pt_len = pt_len;
        } else {
            printf("Unsupported direction\n");
	    return ACVP_UNSUPPORTED_OP;
        }
        if (tc->mct_index == 9999) {
            EVP_CIPHER_CTX_cleanup(&cipher_ctx);
        }
    } else {
        if (tc->direction == ACVP_DIR_ENCRYPT) {
	    EVP_EncryptInit_ex(&cipher_ctx, cipher, NULL, tc->key, iv);
	    EVP_CIPHER_CTX_set_padding(&cipher_ctx, 0);
	    EVP_EncryptUpdate(&cipher_ctx, tc->ct, &ct_len, tc->pt, tc->pt_len);
	    tc->ct_len = ct_len;
	    EVP_EncryptFinal_ex(&cipher_ctx, tc->ct + ct_len, &ct_len);
	    tc->ct_len += ct_len;
        } else if (tc->direction == ACVP_DIR_DECRYPT) {
	    EVP_DecryptInit_ex(&cipher_ctx, cipher, NULL, tc->key, iv);
	    EVP_CIPHER_CTX_set_padding(&cipher_ctx, 0);
	    EVP_DecryptUpdate(&cipher_ctx, tc->pt, &pt_len, tc->ct, tc->ct_len);
	    tc->pt_len = pt_len;
	    EVP_DecryptFinal_ex(&cipher_ctx, tc->pt + pt_len, &pt_len);
	    tc->pt_len += pt_len;
        } else {
            printf("Unsupported direction\n");
	    return ACVP_UNSUPPORTED_OP;
        }

        EVP_CIPHER_CTX_cleanup(&cipher_ctx);
    }

    return ACVP_SUCCESS;
}


static ACVP_RESULT app_aes_handler(ACVP_TEST_CASE *test_case)
{
    ACVP_SYM_CIPHER_TC      *tc;
    const EVP_CIPHER        *cipher;
    int ct_len, pt_len;
    unsigned char *iv = 0;
    int iv_len = 0;

    if (!test_case) {
        return ACVP_INVALID_ARG;
    }

    tc = test_case->tc.symmetric;

    /* Begin encrypt code section */
    if ((cipher_ctx.cipher == NULL) || (tc->test_type != ACVP_SYM_TEST_TYPE_MCT)) {
	EVP_CIPHER_CTX_init(&cipher_ctx);
    }

    switch (tc->cipher) {
    case ACVP_AES_ECB:
	switch (tc->key_len) {
	case 128:
	    cipher = EVP_aes_128_ecb();
	    break;
	case 192:
	    cipher = EVP_aes_192_ecb();
	    break;
	case 256:
	    cipher = EVP_aes_256_ecb();
	    break;
	default:
	    printf("Unsupported AES key length\n");
	    return ACVP_NO_CAP;
	    break;
	}
	break;
    case ACVP_AES_CTR:
	iv = tc->iv;
	iv_len = tc->iv_len;
	switch (tc->key_len) {
	case 128:
	    cipher = EVP_aes_128_ctr();
	    break;
	case 192:
	    cipher = EVP_aes_192_ctr();
	    break;
	case 256:
	    cipher = EVP_aes_256_ctr();
	    break;
	default:
	    printf("Unsupported AES key length\n");
	    return ACVP_NO_CAP;
	    break;
	}
	break;
    case ACVP_AES_CFB1:
	iv = tc->iv;
	iv_len = tc->iv_len;
	switch (tc->key_len) {
	case 128:
	    cipher = EVP_aes_128_cfb1();
	    break;
	case 192:
	    cipher = EVP_aes_192_cfb1();
	    break;
	case 256:
	    cipher = EVP_aes_256_cfb1();
	    break;
	default:
	    printf("Unsupported AES key length\n");
	    return ACVP_NO_CAP;
	    break;
	}
	break;
    case ACVP_AES_CFB8:
	iv = tc->iv;
	iv_len = tc->iv_len;
	switch (tc->key_len) {
	case 128:
	    cipher = EVP_aes_128_cfb8();
	    break;
	case 192:
	    cipher = EVP_aes_192_cfb8();
	    break;
	case 256:
	    cipher = EVP_aes_256_cfb8();
	    break;
	default:
	    printf("Unsupported AES key length\n");
	    return ACVP_NO_CAP;
	    break;
	}
	break;
    case ACVP_AES_CFB128:
	iv = tc->iv;
	iv_len = tc->iv_len;
	switch (tc->key_len) {
	case 128:
	    cipher = EVP_aes_128_cfb128();
	    break;
	case 192:
	    cipher = EVP_aes_192_cfb128();
	    break;
	case 256:
	    cipher = EVP_aes_256_cfb128();
	    break;
	default:
	    printf("Unsupported AES key length\n");
	    return ACVP_NO_CAP;
	    break;
	}
	break;
    case ACVP_AES_OFB:
	iv = tc->iv;
	iv_len = tc->iv_len;
	switch (tc->key_len) {
	case 128:
	    cipher = EVP_aes_128_ofb();
	    break;
	case 192:
	    cipher = EVP_aes_192_ofb();
	    break;
	case 256:
	    cipher = EVP_aes_256_ofb();
	    break;
	default:
	    printf("Unsupported AES key length\n");
	    return ACVP_NO_CAP;
	    break;
	}
	break;
    case ACVP_AES_CBC:
	iv = tc->iv;
	iv_len = tc->iv_len;
	switch (tc->key_len) {
	case 128:
	    cipher = EVP_aes_128_cbc();
	    break;
	case 192:
	    cipher = EVP_aes_192_cbc();
	    break;
	case 256:
	    cipher = EVP_aes_256_cbc();
	    break;
	default:
	    printf("Unsupported AES key length\n");
	    return ACVP_NO_CAP;
	    break;
	}
	break;
    default:
	printf("Error: Unsupported AES mode requested by ACVP server\n");
	return ACVP_NO_CAP;
	break;
    }

    /* If Monte Carlo we need to be able to init and then update
     * one thousand times before we complete each iteration.
     */
    if (tc->test_type == ACVP_SYM_TEST_TYPE_MCT) {
        if (tc->direction == ACVP_DIR_ENCRYPT) {
            if (tc->mct_index == 0) {
	        EVP_EncryptInit_ex(&cipher_ctx, cipher, NULL, tc->key, iv);
		if (tc->cipher == ACVP_AES_ECB) EVP_CIPHER_CTX_set_padding(&cipher_ctx, 0);
            }
	    EVP_EncryptUpdate(&cipher_ctx, tc->ct, &ct_len, tc->pt, tc->pt_len);
	    tc->ct_len = ct_len;
        } else if (tc->direction == ACVP_DIR_DECRYPT) {
            if (tc->mct_index == 0) {
	        EVP_DecryptInit_ex(&cipher_ctx, cipher, NULL, tc->key, iv);
	        if (tc->cipher == ACVP_AES_ECB) EVP_CIPHER_CTX_set_padding(&cipher_ctx, 0);
            }
	    EVP_DecryptUpdate(&cipher_ctx, tc->pt, &pt_len, tc->ct, tc->ct_len + iv_len);
	    tc->pt_len = pt_len;
        } else {
            printf("Unsupported direction\n");
	    return ACVP_UNSUPPORTED_OP;
        }
        if (tc->mct_index == 999) {
            EVP_CIPHER_CTX_cleanup(&cipher_ctx);
        }

    } else {
        if (tc->direction == ACVP_DIR_ENCRYPT) {
	    EVP_EncryptInit_ex(&cipher_ctx, cipher, NULL, tc->key, iv);
	    //if (tc->cipher == ACVP_AES_ECB) EVP_CIPHER_CTX_set_padding(&cipher_ctx, 0);
   	    EVP_CIPHER_CTX_set_padding(&cipher_ctx, 0);
	    EVP_EncryptUpdate(&cipher_ctx, tc->ct, &ct_len, tc->pt, tc->pt_len);
	    tc->ct_len = ct_len;
	    EVP_EncryptFinal_ex(&cipher_ctx, tc->ct + ct_len, &ct_len);
	    tc->ct_len += ct_len;
        } else if (tc->direction == ACVP_DIR_DECRYPT) {
	    EVP_DecryptInit_ex(&cipher_ctx, cipher, NULL, tc->key, iv);
	    if (tc->cipher == ACVP_AES_ECB) EVP_CIPHER_CTX_set_padding(&cipher_ctx, 0);
	    EVP_DecryptUpdate(&cipher_ctx, tc->pt, &pt_len, tc->ct, tc->ct_len + iv_len);
	    tc->pt_len = pt_len;
	    EVP_DecryptFinal_ex(&cipher_ctx, tc->pt + pt_len, &pt_len);
	    tc->pt_len += pt_len;
        } else {
            printf("Unsupported direction\n");
	    return ACVP_UNSUPPORTED_OP;
       }
       EVP_CIPHER_CTX_cleanup(&cipher_ctx);
    }

    return ACVP_SUCCESS;
}

static ACVP_RESULT app_aes_keywrap_handler(ACVP_TEST_CASE *test_case)
{
    ACVP_SYM_CIPHER_TC      *tc;
    EVP_CIPHER_CTX cipher_ctx;
    const EVP_CIPHER        *cipher;
    int c_len;

    if (!test_case) {
        return ACVP_INVALID_ARG;
    }

    tc = test_case->tc.symmetric;

    /* Begin encrypt code section */
    EVP_CIPHER_CTX_init(&cipher_ctx);

    switch (tc->cipher) {
    case ACVP_AES_KW:
	switch (tc->key_len) {
	case 128:
	    cipher = EVP_aes_128_wrap();
	    break;
	case 192:
	    cipher = EVP_aes_192_wrap();
	    break;
	case 256:
	    cipher = EVP_aes_256_wrap();
	    break;
	default:
	    printf("Unsupported AES keywrap key length\n");
	    return ACVP_NO_CAP;
	    break;
	}
	break;
    default:
	printf("Error: Unsupported AES keywrap mode requested by ACVP server\n");
	return ACVP_NO_CAP;
	break;
    }


    if (tc->direction == ACVP_DIR_ENCRYPT) {
	EVP_CIPHER_CTX_set_flags(&cipher_ctx, EVP_CIPHER_CTX_FLAG_WRAP_ALLOW);
	EVP_CipherInit_ex(&cipher_ctx, cipher, NULL, tc->key, NULL, 1);
	c_len = EVP_Cipher(&cipher_ctx, tc->ct, tc->pt, tc->pt_len);
	if (c_len <= 0) {
	    printf("Error: key wrap operation failed (%d)\n", c_len);
	    return ACVP_CRYPTO_MODULE_FAIL;
	} else {
	    tc->ct_len = c_len;
	}
    } else if (tc->direction == ACVP_DIR_DECRYPT) {
	EVP_CIPHER_CTX_set_flags(&cipher_ctx, EVP_CIPHER_CTX_FLAG_WRAP_ALLOW);
	EVP_CipherInit_ex(&cipher_ctx, cipher, NULL, tc->key, NULL, 0);
	c_len = EVP_Cipher(&cipher_ctx, tc->pt, tc->ct, tc->ct_len + 8);
	if (c_len <= 0) {
	    printf("Error: key wrap operation failed (%d)\n", c_len);
	    return ACVP_CRYPTO_MODULE_FAIL;
	}
    } else {
        printf("Unsupported direction\n");
        return ACVP_UNSUPPORTED_OP;
    }

    EVP_CIPHER_CTX_cleanup(&cipher_ctx);

    return ACVP_SUCCESS;
}

/*
 * This fuction is invoked by libacvp when an AES crypto
 * operation is needed from the crypto module being
 * validated.  This is a callback provided to libacvp when
 * acvp_enable_capability() is invoked to register the
 * AES-GCM capabilitiy with libacvp.  libacvp will in turn
 * invoke this function when it needs to process an AES-GCM
 * test case.
 */
//TODO: I have mixed feelings on returing ACVP_RESULT.  This is
//      application layer code outside of libacvp.  Should we
//      return a simple pass/fail?  Should we provide a separate
//      enum that applications can use?
static ACVP_RESULT app_aes_handler_aead(ACVP_TEST_CASE *test_case)
{
    ACVP_SYM_CIPHER_TC      *tc;
    EVP_CIPHER_CTX cipher_ctx;
    const EVP_CIPHER        *cipher;
    unsigned char iv_fixed[4] = {1,2,3,4};
    int rv;

    if (!test_case) {
        return ACVP_INVALID_ARG;
    }

    tc = test_case->tc.symmetric;

    if (tc->direction != ACVP_DIR_ENCRYPT && tc->direction != ACVP_DIR_DECRYPT) {
        printf("Unsupported direction\n");
        return ACVP_UNSUPPORTED_OP;
    }

    /* Begin encrypt code section */
    EVP_CIPHER_CTX_init(&cipher_ctx);

    /* Validate key length and assign OpenSSL EVP cipher */
    switch (tc->cipher) {
    case ACVP_AES_GCM:
	switch (tc->key_len) {
	case 128:
	    cipher = EVP_aes_128_gcm();
	    break;
	case 192:
	    cipher = EVP_aes_192_gcm();
	    break;
	case 256:
	    cipher = EVP_aes_256_gcm();
	    break;
	default:
	    printf("Unsupported AES-GCM key length\n");
	    return ACVP_UNSUPPORTED_OP;
	}
	if (tc->direction == ACVP_DIR_ENCRYPT) {
	    EVP_CIPHER_CTX_set_flags(&cipher_ctx, EVP_CIPH_FLAG_NON_FIPS_ALLOW);
	    EVP_CipherInit(&cipher_ctx, cipher, NULL, NULL, 1);
	    EVP_CIPHER_CTX_ctrl(&cipher_ctx, EVP_CTRL_GCM_SET_IVLEN, tc->iv_len, 0);
	    EVP_CipherInit(&cipher_ctx, NULL, tc->key, NULL, 1);

	    EVP_CIPHER_CTX_ctrl(&cipher_ctx, EVP_CTRL_GCM_SET_IV_FIXED, 4, iv_fixed);
	    if (!EVP_CIPHER_CTX_ctrl(&cipher_ctx, EVP_CTRL_GCM_IV_GEN, tc->iv_len, tc->iv)) {
		printf("acvp_aes_encrypt: iv gen error\n");
		return ACVP_CRYPTO_MODULE_FAIL;
	    }
	    if (tc->aad_len) {
		EVP_Cipher(&cipher_ctx, NULL, tc->aad, tc->aad_len);
	    }
	    EVP_Cipher(&cipher_ctx, tc->ct, tc->pt, tc->pt_len);
	    EVP_Cipher(&cipher_ctx, NULL, NULL, 0);
	    EVP_CIPHER_CTX_ctrl(&cipher_ctx, EVP_CTRL_GCM_GET_TAG, tc->tag_len, tc->tag);
	} else if (tc->direction == ACVP_DIR_DECRYPT) {
	    EVP_CIPHER_CTX_set_flags(&cipher_ctx, EVP_CIPH_FLAG_NON_FIPS_ALLOW);
	    EVP_CipherInit_ex(&cipher_ctx, cipher, NULL, tc->key, NULL, 0);
	    EVP_CIPHER_CTX_ctrl(&cipher_ctx, EVP_CTRL_GCM_SET_IVLEN, tc->iv_len, 0);
	    EVP_CIPHER_CTX_ctrl(&cipher_ctx, EVP_CTRL_GCM_SET_IV_FIXED, -1, tc->iv);
	    if(!EVP_CIPHER_CTX_ctrl(&cipher_ctx, EVP_CTRL_GCM_IV_GEN, 0, tc->iv)) {
		printf("\nFailed to set IV");;
		return ACVP_CRYPTO_MODULE_FAIL;
	    }
	    if (tc->aad_len) {
		/*
		 * Set dummy tag before processing AAD.  Otherwise the AAD can
		 * not be processed.
		 */
		EVP_CIPHER_CTX_ctrl(&cipher_ctx, EVP_CTRL_GCM_SET_TAG, tc->tag_len, tc->tag);
		EVP_Cipher(&cipher_ctx, NULL, tc->aad, tc->aad_len);
	    }
	    /*
	     * Set the tag when decrypting
	     */
	    EVP_CIPHER_CTX_ctrl(&cipher_ctx, EVP_CTRL_GCM_SET_TAG, tc->tag_len, tc->tag);

	    /*
	     * Decrypt the CT
	     */
	    EVP_Cipher(&cipher_ctx, tc->pt, tc->ct, tc->pt_len);
	    /*
	     * Check the tag
	     */
	    rv = EVP_Cipher(&cipher_ctx, NULL, NULL, 0);
	    if (rv) {
		return ACVP_CRYPTO_TAG_FAIL;
	    }
	}
	break;
    case ACVP_AES_CCM:
	switch (tc->key_len) {
	case 128:
	    cipher = EVP_aes_128_ccm();
	    break;
	case 192:
	    cipher = EVP_aes_192_ccm();
	    break;
	case 256:
	    cipher = EVP_aes_256_ccm();
	    break;
	default:
	    printf("Unsupported AES-CCM key length\n");
	    return ACVP_UNSUPPORTED_OP;
	}
	if (tc->direction == ACVP_DIR_ENCRYPT) {
	    EVP_CipherInit(&cipher_ctx, cipher, NULL, NULL, 1);
	    EVP_CIPHER_CTX_ctrl(&cipher_ctx, EVP_CTRL_CCM_SET_IVLEN, tc->iv_len, 0);
	    EVP_CIPHER_CTX_ctrl(&cipher_ctx, EVP_CTRL_CCM_SET_TAG, tc->tag_len, 0);
	    EVP_CipherInit(&cipher_ctx, NULL, tc->key, tc->iv, 1);
	    if (tc->aad_len) {
		EVP_Cipher(&cipher_ctx, NULL, NULL, tc->pt_len);
		EVP_Cipher(&cipher_ctx, NULL, tc->aad, tc->aad_len);
	    }
	    EVP_Cipher(&cipher_ctx, tc->ct, tc->pt, tc->pt_len);
	    EVP_CIPHER_CTX_ctrl(&cipher_ctx, EVP_CTRL_CCM_GET_TAG, tc->tag_len, tc->tag);
	} else if (tc->direction == ACVP_DIR_DECRYPT) {
	    //TODO: this code isn't tested, need a server with CCM support
	    EVP_CipherInit(&cipher_ctx, cipher, NULL, NULL, 0);
	    EVP_CIPHER_CTX_ctrl(&cipher_ctx, EVP_CTRL_CCM_SET_IVLEN, tc->iv_len, 0);
	    if (tc->aad_len) {
		EVP_CIPHER_CTX_ctrl(&cipher_ctx, EVP_CTRL_CCM_SET_TAG, tc->tag_len, tc->tag);
	    }
	    EVP_CipherInit(&cipher_ctx, NULL, tc->key, tc->iv, 1);
	    EVP_Cipher(&cipher_ctx, tc->pt, tc->ct, tc->pt_len);
	    /*
	     * Check the tag
	     */
	    rv = EVP_Cipher(&cipher_ctx, NULL, NULL, 0);
	    if (rv) {
		return ACVP_CRYPTO_TAG_FAIL;
	    }
	}
	break;
    default:
	printf("Error: Unsupported AES AEAD mode requested by ACVP server\n");
	return ACVP_NO_CAP;
	break;
    }

    EVP_CIPHER_CTX_cleanup(&cipher_ctx);

    return ACVP_SUCCESS;
}

static ACVP_RESULT app_sha_handler(ACVP_TEST_CASE *test_case)
{
    ACVP_HASH_TC	*tc;
    const EVP_MD	*md;
    EVP_MD_CTX          md_ctx;
    int msg_len;

    if (!test_case) {
        return ACVP_INVALID_ARG;
    }

    tc = test_case->tc.hash;

    switch (tc->cipher) {
    case ACVP_SHA1:
	md = EVP_sha1();
	break;
    case ACVP_SHA224:
	md = EVP_sha224();
	break;
    case ACVP_SHA256:
	md = EVP_sha256();
	break;
    case ACVP_SHA384:
	md = EVP_sha384();
	break;
    case ACVP_SHA512:
	md = EVP_sha512();
	break;
    default:
	printf("Error: Unsupported hash algorithm requested by ACVP server\n");
	return ACVP_NO_CAP;
	break;
    }

    EVP_MD_CTX_init(&md_ctx);

    /* If Monte Carlo we need to be able to init and then update
     * one thousand times before we complete each iteration.
     */
    if (tc->test_type == ACVP_HASH_TEST_TYPE_MCT) {

        if (!EVP_DigestInit_ex(&md_ctx, md, NULL)) {
            printf("\nCrypto module error, EVP_DigestInit_ex failed\n");
	    return ACVP_CRYPTO_MODULE_FAIL;
        }
        if (!EVP_DigestUpdate(&md_ctx, tc->m1, tc->msg_len)) {
	    printf("\nCrypto module error, EVP_DigestUpdate failed\n");
	    return ACVP_CRYPTO_MODULE_FAIL;
        }
	if (!EVP_DigestUpdate(&md_ctx, tc->m2, tc->msg_len)) {
	    printf("\nCrypto module error, EVP_DigestUpdate failed\n");
	    return ACVP_CRYPTO_MODULE_FAIL;
        }
	if (!EVP_DigestUpdate(&md_ctx, tc->m3, tc->msg_len)) {
	    printf("\nCrypto module error, EVP_DigestUpdate failed\n");
	    return ACVP_CRYPTO_MODULE_FAIL;
        }
	if (!EVP_DigestFinal(&md_ctx, tc->md, &tc->md_len)) {
	    printf("\nCrypto module error, EVP_DigestFinal failed\n");
	    return ACVP_CRYPTO_MODULE_FAIL;
        }

   } else {
        /* AFT hashes are bit lengths not bytes */
        msg_len = tc->msg_len/8;
        if (!EVP_DigestInit_ex(&md_ctx, md, NULL)) {
            printf("\nCrypto module error, EVP_DigestInit_ex failed\n");
	    return ACVP_CRYPTO_MODULE_FAIL;
        }

	if (!EVP_DigestUpdate(&md_ctx, tc->msg, msg_len)) {
	    printf("\nCrypto module error, EVP_DigestUpdate failed\n");
	    return ACVP_CRYPTO_MODULE_FAIL;
        }
	if (!EVP_DigestFinal(&md_ctx, tc->md, &tc->md_len)) {
	    printf("\nCrypto module error, EVP_DigestFinal failed\n");
	    return ACVP_CRYPTO_MODULE_FAIL;
        }
	EVP_MD_CTX_cleanup(&md_ctx);
   }

    return ACVP_SUCCESS;
}

static ACVP_RESULT app_hmac_handler(ACVP_TEST_CASE *test_case)
{
    ACVP_HMAC_TC	*tc;
    const EVP_MD	*md;
    HMAC_CTX       hmac_ctx;
    int msg_len;

    if (!test_case) {
        return ACVP_INVALID_ARG;
    }

    tc = test_case->tc.hmac;

    switch (tc->cipher) {
    case ACVP_HMAC_SHA1:
      md = EVP_sha1();
      break;
    case ACVP_HMAC_SHA2_224:
      md = EVP_sha224();
      break;
    case ACVP_HMAC_SHA2_256:
      md = EVP_sha256();
      break;
    case ACVP_HMAC_SHA2_384:
      md = EVP_sha384();
      break;
    case ACVP_HMAC_SHA2_512:
      md = EVP_sha512();
      break;
    default:
    	printf("Error: Unsupported hash algorithm requested by ACVP server\n");
    	return ACVP_NO_CAP;
    	break;
    }

    HMAC_CTX_init(&hmac_ctx);
    msg_len = tc->msg_len;

    if (!HMAC_Init_ex(&hmac_ctx, tc->key, tc->key_len, md, NULL)) {
        printf("\nCrypto module error, HMAC_Init_ex failed\n");
        return ACVP_CRYPTO_MODULE_FAIL;
    }

    if (!HMAC_Update(&hmac_ctx, tc->msg, msg_len)) {
        printf("\nCrypto module error, HMAC_Update failed\n");
        return ACVP_CRYPTO_MODULE_FAIL;
    }

    if (!HMAC_Final(&hmac_ctx, tc->md, &tc->md_len)) {
        printf("\nCrypto module error, HMAC_Final failed\n");
        return ACVP_CRYPTO_MODULE_FAIL;
    }
    HMAC_CTX_cleanup(&hmac_ctx);

    return ACVP_SUCCESS;
}

static ACVP_RESULT app_cmac_handler(ACVP_TEST_CASE *test_case)
{
    ACVP_CMAC_TC	*tc;
    const EVP_CIPHER	*c;
    CMAC_CTX       *cmac_ctx;
    int msg_len;

    if (!test_case) {
        return ACVP_INVALID_ARG;
    }

    tc = test_case->tc.cmac;

    switch (tc->cipher) {
    case ACVP_CMAC_AES_128:
      c = EVP_aes_128_cbc();
      break;
    case ACVP_CMAC_AES_192:
      c = EVP_aes_192_cbc();
      break;
    case ACVP_CMAC_AES_256:
      c = EVP_aes_256_cbc();
      break;
    case ACVP_CMAC_TDES:
      c = EVP_des_ede3_cbc();
      break;
    default:
    	printf("Error: Unsupported hash algorithm requested by ACVP server\n");
    	return ACVP_NO_CAP;
    	break;
    }

    cmac_ctx = CMAC_CTX_new();
    msg_len = tc->msg_len;

    if (!CMAC_Init(cmac_ctx, tc->key, tc->key_len, c, NULL)) {
        printf("\nCrypto module error, HMAC_Init_ex failed\n");
        return ACVP_CRYPTO_MODULE_FAIL;
    }

    if (!CMAC_Update(cmac_ctx, tc->msg, msg_len)) {
        printf("\nCrypto module error, HMAC_Update failed\n");
        return ACVP_CRYPTO_MODULE_FAIL;
    }

    if (!CMAC_Final(cmac_ctx, tc->mac, (size_t *)&tc->mac_len)) {
        printf("\nCrypto module error, HMAC_Final failed\n");
        return ACVP_CRYPTO_MODULE_FAIL;
    }
    CMAC_CTX_cleanup(cmac_ctx);

    return ACVP_SUCCESS;
}


#ifdef ACVP_NO_RUNTIME
typedef struct
{
    unsigned char *ent;
    size_t entlen;
    unsigned char *nonce;
    size_t noncelen;
} DRBG_TEST_ENT;

static size_t drbg_test_entropy(DRBG_CTX *dctx, unsigned char **pout,
        int entropy, size_t min_len, size_t max_len)
{
    if (!dctx || !pout) return 0;
    DRBG_TEST_ENT *t = (DRBG_TEST_ENT *)FIPS_drbg_get_app_data(dctx);
    if (!t) return 0;

    if (t->entlen < min_len) printf("entropy data len < min_len: %zu\n", t->entlen);
    if (t->entlen > max_len) printf("entropy data len > max_len: %zu\n", t->entlen);
    *pout = (unsigned char *)t->ent;
    return t->entlen;
}

static size_t drbg_test_nonce(DRBG_CTX *dctx, unsigned char **pout,
        int entropy, size_t min_len, size_t max_len)
{
    if (!dctx || !pout) return 0;
    DRBG_TEST_ENT *t = (DRBG_TEST_ENT *)FIPS_drbg_get_app_data(dctx);

    if (t->noncelen < min_len) printf("nonce data len < min_len: %zu\n", t->noncelen);
    if (t->noncelen > max_len) printf("nonce data len > max_len: %zu\n", t->noncelen);
    *pout = (unsigned char *)t->nonce;
    return t->noncelen;
}

static ACVP_RESULT app_drbg_handler(ACVP_TEST_CASE *test_case)
{
    ACVP_RESULT     result = ACVP_SUCCESS;
    ACVP_DRBG_TC    *tc;
    unsigned int    nid;
    int             der_func = 0;
    unsigned int    drbg_entropy_len;
    int             fips_rc;

    unsigned char   *nonce = NULL;

    if (!test_case) {
        return ACVP_INVALID_ARG;
    }

    tc = test_case->tc.drbg;
    /*
     * Init entropy length
     */
    drbg_entropy_len = tc->entropy_len;

    switch(tc->cipher) {
    case ACVP_HASHDRBG:
        nonce = tc->nonce;
        switch(tc->mode) {
        case ACVP_DRBG_SHA_1:
            nid = NID_sha1;
            break;
        case ACVP_DRBG_SHA_224:
            nid = NID_sha256;
            break;
        case ACVP_DRBG_SHA_256:
            nid = NID_sha256;
            break;
        case ACVP_DRBG_SHA_384:
            nid = NID_sha384;
            break;
        case ACVP_DRBG_SHA_512:
            nid = NID_sha512;
            break;

        case ACVP_DRBG_SHA_512_224:
        case ACVP_DRBG_SHA_512_256:
        default:
            result = ACVP_UNSUPPORTED_OP;
            printf("%s: Unsupported algorithm/mode %d/%d (tc_id=%d)\n", __FUNCTION__, tc->tc_id,
                    tc->cipher, tc->mode);
            return (result);
            break;
    }
    break;

        case ACVP_HMACDRBG:
            nonce = tc->nonce;
            switch(tc->mode) {
            case ACVP_DRBG_SHA_1:
                nid =   NID_hmacWithSHA1;
                break;
            case ACVP_DRBG_SHA_224:
                nid =   NID_hmacWithSHA224;
                break;
            case ACVP_DRBG_SHA_256:
                nid =   NID_hmacWithSHA256;
                break;
            case ACVP_DRBG_SHA_384:
                nid =   NID_hmacWithSHA384;
                break;
            case ACVP_DRBG_SHA_512:
                nid =   NID_hmacWithSHA512;
                break;
            case ACVP_DRBG_SHA_512_224:
            case ACVP_DRBG_SHA_512_256:
            default:
                result = ACVP_UNSUPPORTED_OP;
                printf("%s: Unsupported algorithm/mode %d/%d (tc_id=%d)\n", __FUNCTION__, tc->tc_id,
                        tc->cipher, tc->mode);
                return (result);
                break;
            }
        break;

        case ACVP_CTRDRBG:
            /*
             * DR function Only valid in CTR mode
             * if not set nonce is ignored
             */
            if (tc->der_func_enabled) {
                der_func = DRBG_FLAG_CTR_USE_DF;
                nonce = tc->nonce;
            } else {
                /**
                 * Note 5: All DRBGs are tested at their maximum supported security
                 * strength so this is the minimum bit length of the entropy input that
                 * ACVP will accept.  The maximum supported security strength is also
                 * the default value for this input.  Longer entropy inputs are
                 * permitted, with the following exception: for ctrDRBG with no df, the
                 * bit length must equal the seed length.
                 **/
                drbg_entropy_len = 0;
            }

            switch(tc->mode) {
            case ACVP_DRBG_AES_128:
                nid = NID_aes_128_ctr;
                break;
            case ACVP_DRBG_AES_192:
                nid = NID_aes_192_ctr;
                break;
            case ACVP_DRBG_AES_256:
                nid = NID_aes_256_ctr;
                break;
            case ACVP_DRBG_3KEYTDEA:
            default:
                result = ACVP_UNSUPPORTED_OP;
                printf("%s: Unsupported algorithm/mode %d/%d (tc_id=%d)\n", __FUNCTION__, tc->tc_id,
                        tc->cipher, tc->mode);
                return (result);
                break;
            }
        break;
        default:
            result = ACVP_UNSUPPORTED_OP;
            printf("%s: Unsupported algorithm %d (tc_id=%d)\n", __FUNCTION__, tc->tc_id,
                    tc->cipher);
            return (result);
            break;
    }

    DRBG_CTX *drbg_ctx = NULL;
    DRBG_TEST_ENT entropy_nonce;
    memset(&entropy_nonce, 0, sizeof(DRBG_TEST_ENT));
    drbg_ctx = FIPS_drbg_new(nid, der_func | DRBG_FLAG_TEST);
    if (!drbg_ctx) {
        progress("ERROR: failed to create DRBG Context.");
        return ACVP_MALLOC_FAIL;
    }

    /*
     * Set entropy and nonce
     */
    entropy_nonce.ent = tc->entropy;
    entropy_nonce.entlen = tc->entropy_len/8;

    entropy_nonce.nonce = nonce;
    entropy_nonce.noncelen = tc->nonce_len/8;

    FIPS_drbg_set_app_data(drbg_ctx, &entropy_nonce);

    fips_rc = FIPS_drbg_set_callbacks(drbg_ctx,
                                      drbg_test_entropy,
                                      0, 0,
                                      drbg_test_nonce,
                                      0);
    if (!fips_rc) {
        progress("ERROR: failed to Set callback DRBG ctx");
        long l = 9;
        char buf[2048]  = {0};
        while ((l = ERR_get_error()))
            printf( "ERROR:%s\n", ERR_error_string(l, buf));

        result = ACVP_CRYPTO_MODULE_FAIL;
        goto end;
    }

    fips_rc = FIPS_drbg_instantiate(drbg_ctx, (const unsigned char *)tc->perso_string,
                                    (size_t) tc->perso_string_len/8);
    if (!fips_rc) {
        progress("ERROR: failed to instantiate DRBG ctx");
        long l = 9;
        char buf[2048]  = {0};
        while ((l = ERR_get_error()))
            printf( "ERROR:%s\n", ERR_error_string(l, buf));

        result = ACVP_CRYPTO_MODULE_FAIL;
        goto end;
    }

    /*
     * Process predictive resistance flag
     */
    if (tc->pred_resist_enabled) {
        entropy_nonce.ent = tc->entropy_input_pr;
        entropy_nonce.entlen = tc->entropy_len/8;

        fips_rc =  FIPS_drbg_generate(drbg_ctx, (unsigned char *)tc->drb,
                                  (size_t) (tc->drb_len/8),
                                  (int) 1,
                                  (const unsigned char *)tc->additional_input,
                                  (size_t) (tc->additional_input_len/8));
        if (!fips_rc) {
            progress("ERROR: failed to generate drb");
            long l;
            while ((l = ERR_get_error()))
                printf( "ERROR:%s\n", ERR_error_string(l, NULL));
            result = ACVP_CRYPTO_MODULE_FAIL;
            goto end;
        }

        entropy_nonce.ent = tc->entropy_input_pr_1;
        entropy_nonce.entlen = tc->entropy_len/8;

        fips_rc =  FIPS_drbg_generate(drbg_ctx, (unsigned char *)tc->drb,
                                  (size_t) (tc->drb_len/8),
                                  (int) 1,
                                  (const unsigned char *)tc->additional_input_1,
                                  (size_t) (tc->additional_input_len/8));
        if (!fips_rc) {
            progress("ERROR: failed to generate drb");
            long l;
            while ((l = ERR_get_error()))
                printf( "ERROR:%s\n", ERR_error_string(l, NULL));
            result = ACVP_CRYPTO_MODULE_FAIL;
            goto end;
        }
    } else {
        fips_rc = FIPS_drbg_generate(drbg_ctx, (unsigned char *)tc->drb,
                                     (size_t) (tc->drb_len/8),
                                     (int) 0,
                                     (const unsigned char *)tc->additional_input,
                                     (size_t) (tc->additional_input_len/8));
        if (!fips_rc) {
            progress("ERROR: failed to generate drb");
            long l;
            while ((l = ERR_get_error()))
                printf( "ERROR:%s\n", ERR_error_string(l, NULL));
            result = ACVP_CRYPTO_MODULE_FAIL;
            goto end;
        }
    }

end:
    FIPS_drbg_uninstantiate(drbg_ctx);
    FIPS_drbg_free(drbg_ctx);

    return result;
}
#endif<|MERGE_RESOLUTION|>--- conflicted
+++ resolved
@@ -280,11 +280,9 @@
 
     /*
      * We need to register all the crypto module capabilities that will be
-     * validated.  
+     * validated.
      */
 
-<<<<<<< HEAD
-=======
    /*
     * Enable AES-ECB 128,192,256 bit key
     */
@@ -299,7 +297,6 @@
    rv = acvp_enable_sym_cipher_cap_parm(ctx, ACVP_AES_ECB, ACVP_SYM_CIPH_PTLEN, 1536);
    CHECK_ENABLE_CAP_RV(rv);
 
->>>>>>> a6b270e3
    rv = acvp_enable_sym_cipher_cap(ctx, ACVP_AES_GCM, ACVP_DIR_BOTH, ACVP_KO_NA, ACVP_IVGEN_SRC_INT, ACVP_IVGEN_MODE_821, &app_aes_handler_aead);
    CHECK_ENABLE_CAP_RV(rv);
    rv = acvp_enable_sym_cipher_cap_parm(ctx, ACVP_AES_GCM, ACVP_SYM_CIPH_KEYLEN, 128);
