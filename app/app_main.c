--- conflicted
+++ resolved
@@ -2593,13 +2593,9 @@
     if (tc->test_type == ACVP_SYM_TEST_TYPE_MCT) {
         const unsigned char *ctx_iv = NULL;
 
-<<<<<<< HEAD
+
 #if OPENSSL_VERSION_NUMBER <= 0x10100000L
-        iv = cipher_ctx->iv;
-=======
-#if OPENSSL_VERSION_NUMBER < 0x10100000L
         ctx_iv = cipher_ctx->iv;
->>>>>>> af659a89
 #else
         ctx_iv = EVP_CIPHER_CTX_iv(cipher_ctx);
 #endif
