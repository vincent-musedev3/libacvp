--- conflicted
+++ resolved
@@ -62,7 +62,6 @@
 extern int fips_selftest_fail;
 extern int fips_mode;
 int dsa_builtin_paramgen(DSA *ret, size_t bits, size_t qbits,
-<<<<<<< HEAD
 	const EVP_MD *evpmd, const unsigned char *seed_in, size_t seed_len,
 	unsigned char *seed_out,
 	int *counter_ret, unsigned long *h_ret, BN_GENCB *cb);
@@ -70,15 +69,6 @@
 	const EVP_MD *evpmd, const unsigned char *seed_in, size_t seed_len,
 	int idx, unsigned char *seed_out,
 	int *counter_ret, unsigned long *h_ret, BN_GENCB *cb);*/
-=======
-    const EVP_MD *evpmd, const unsigned char *seed_in, size_t seed_len,
-    unsigned char *seed_out,
-    int *counter_ret, unsigned long *h_ret, BN_GENCB *cb);
-int dsa_builtin_paramgen2(DSA *ret, size_t L, size_t N,
-    const EVP_MD *evpmd, const unsigned char *seed_in, size_t seed_len,
-    int idx, unsigned char *seed_out,
-    int *counter_ret, unsigned long *h_ret, BN_GENCB *cb);
->>>>>>> 2414e101
 #endif
 static ACVP_RESULT app_aes_handler_aead(ACVP_TEST_CASE *test_case);
 static ACVP_RESULT app_aes_keywrap_handler(ACVP_TEST_CASE *test_case);
@@ -1174,27 +1164,16 @@
      * the KAT vector sets the server demands that we process.
      */
     rv = acvp_register(ctx);
-<<<<<<< HEAD
-//    if (rv != ACVP_SUCCESS) {
-//        printf("Failed to register with ACVP server (rv=%d)\n", rv);
-//        exit(1);
-//    }
-=======
     if (rv != ACVP_SUCCESS) {
         printf("Failed to register with ACVP server (rv=%d)\n", rv);
         exit(1);
     }
->>>>>>> 2414e101
 
     /*
      * Now we process the test cases given to us during
      * registration earlier.
      */
-<<<<<<< HEAD
-    /*rv = acvp_process_tests(ctx);
-=======
     rv = acvp_process_tests(ctx);
->>>>>>> 2414e101
     if (rv != ACVP_SUCCESS) {
         printf("Failed to process vectors (%d)\n", rv);
         exit(1);
@@ -1205,12 +1184,7 @@
     if (rv != ACVP_SUCCESS) {
         printf("Unable to retrieve test results (%d)\n", rv);
         exit(1);
-<<<<<<< HEAD
-    }*/
-
-=======
-    }
->>>>>>> 2414e101
+    }
     /*
      * Finally, we free the test session context and cleanup
      */
@@ -2503,6 +2477,7 @@
  * RSA SigGen handler
  * requires Makefile.fom to function
  */
+//TODO: Fix freeing for siggen
 static ACVP_RESULT app_rsa_siggen_handler(ACVP_TEST_CASE *test_case)
 {
     RSA *rsa = NULL;
@@ -2634,11 +2609,6 @@
          * Retrieve and save the signature generated from signing the generated key
          */
         tc->sig_tc->sig_attrs_tc->s = BN_bin2bn(sigbuf, siglen, calloc(1,sizeof(BIGNUM)));
-<<<<<<< HEAD
-        if(rv != ACVP_SUCCESS)
-            return rv;
-=======
->>>>>>> 2414e101
         if (rsa) {
             FIPS_rsa_free(rsa);
         }
@@ -2766,12 +2736,6 @@
             goto err;
         }
 
-        /*rsa_pkctx = EVP_PKEY_CTX_new(rsa_evpkey, NULL);
-        if (!rsa_pkctx) {
-            printf( "ERROR: EVP_PKEY_CTX_new() failed in RSA SigVer test case.\n");
-            goto err;
-        }*/
-
         long lerr;
         // Initialize operation
         ret = EVP_DigestVerifyInit(tc_mdctx, &rsa_pkctx, tc_md, NULL, rsa_evpkey);
@@ -2790,14 +2754,7 @@
                 printf( "ERROR:%s\n", ERR_error_string(lerr, NULL));
             goto err;
         }
-
-        /*ret = EVP_PKEY_CTX_set_rsa_pss_saltlen(rsa_pkctx, 0);
-        if (ret != 1) {
-            printf("ERROR: EVP_PKEY_CTX_set_rsa_pss_saltlen failed in RSA SigVer test case.\n");
-            while ((lerr = ERR_get_error()))
-                printf( "ERROR:%s\n", ERR_error_string(lerr, NULL));
-            goto err;
-        }*/
+      
         // update the message
         ret = EVP_DigestVerifyUpdate(tc_mdctx, msg, msglen);
         if (ret != 1) {
