/** @file */
/*****************************************************************************
* Copyright (c) 2016-2017, Cisco Systems, Inc.
* All rights reserved.

* Redistribution and use in source and binary forms, with or without modification,
* are permitted provided that the following conditions are met:
*
* 1. Redistributions of source code must retain the above copyright notice,
*    this list of conditions and the following disclaimer.
*
* 2. Redistributions in binary form must reproduce the above copyright notice,
*    this list of conditions and the following disclaimer in the documentation
*    and/or other materials provided with the distribution.
*
* THIS SOFTWARE IS PROVIDED BY THE COPYRIGHT HOLDERS AND CONTRIBUTORS "AS IS"
* AND ANY EXPRESS OR IMPLIED WARRANTIES, INCLUDING, BUT NOT LIMITED TO, THE
* IMPLIED WARRANTIES OF MERCHANTABILITY AND FITNESS FOR A PARTICULAR PURPOSE ARE
* DISCLAIMED. IN NO EVENT SHALL THE COPYRIGHT HOLDER OR CONTRIBUTORS BE LIABLE
* FOR ANY DIRECT, INDIRECT, INCIDENTAL, SPECIAL, EXEMPLARY, OR CONSEQUENTIAL
* DAMAGES (INCLUDING, BUT NOT LIMITED TO, PROCUREMENT OF SUBSTITUTE GOODS OR
* SERVICES; LOSS OF USE, DATA, OR PROFITS; OR BUSINESS INTERRUPTION) HOWEVER
* CAUSED AND ON ANY THEORY OF LIABILITY, WHETHER IN CONTRACT, STRICT LIABILITY,
* OR TORT (INCLUDING NEGLIGENCE OR OTHERWISE) ARISING IN ANY WAY OUT OF THE
* USE OF THIS SOFTWARE, EVEN IF ADVISED OF THE POSSIBILITY OF SUCH DAMAGE.
*****************************************************************************/
#include <stdio.h>
#include <string.h>
#include <stdlib.h>

#include "acvp.h"
#include "acvp_lcl.h"
#include "parson.h"
#include "safe_lib.h"

static ACVP_RESULT acvp_rsa_sig_kat_handler_internal(ACVP_CTX *ctx, JSON_Object *obj, ACVP_CIPHER cipher);

/*
 * After the test case has been processed by the DUT, the results
 * need to be JSON formated to be included in the vector set results
 * file that will be uploaded to the server.  This routine handles
 * the JSON processing for a single test case.
 */
static ACVP_RESULT acvp_rsa_sig_output_tc(ACVP_CTX *ctx, ACVP_RSA_SIG_TC *stc, JSON_Object *tc_rsp) {
    ACVP_RESULT rv = ACVP_SUCCESS;
    char *tmp = NULL;

    if (stc->sig_mode == ACVP_RSA_SIGVER) {
        json_object_set_boolean(tc_rsp, "testPassed", stc->ver_disposition);
    } else {
        tmp = calloc(ACVP_RSA_SIGNATURE_MAX + 1, sizeof(char));
        if (!tmp) {
            ACVP_LOG_ERR("Unable to malloc in rsa_sigver tpm_output_tc");
            return ACVP_MALLOC_FAIL;
        }
        rv = acvp_bin_to_hexstr(stc->signature, stc->sig_len, tmp, ACVP_RSA_SIGNATURE_MAX);
        if (rv != ACVP_SUCCESS) {
            ACVP_LOG_ERR("hex conversion failure (signature)");
            goto err;
        }
        json_object_set_string(tc_rsp, "signature", (const char *)tmp);
    }

err:
    if (tmp) free(tmp);
    return rv;
}

/*
 * This function simply releases the data associated with
 * a test case.
 */

static ACVP_RESULT acvp_rsa_siggen_release_tc(ACVP_RSA_SIG_TC *stc) {
    if (stc->msg) { free(stc->msg); }
    if (stc->e) { free(stc->e); }
    if (stc->n) { free(stc->n); }
    if (stc->signature) { free(stc->signature); }
    if (stc->salt) { free(stc->salt); }
    return ACVP_SUCCESS;
}

static ACVP_RESULT acvp_rsa_sig_init_tc(ACVP_CTX *ctx,
                                        ACVP_CIPHER cipher,
                                        ACVP_RSA_SIG_TC *stc,
                                        int tgId,
                                        unsigned int tc_id,
                                        ACVP_RSA_SIG_TYPE sig_type,
                                        unsigned int mod,
                                        ACVP_HASH_ALG hash_alg,
                                        char *e,
                                        char *n,
                                        char *msg,
                                        char *signature,
                                        char *salt,
                                        int salt_len) {
    ACVP_RESULT rv;

    memzero_s(stc, sizeof(ACVP_RSA_SIG_TC));

    stc->msg = calloc(ACVP_RSA_MSGLEN_MAX, sizeof(char));
    if (!stc->msg) { return ACVP_MALLOC_FAIL; }
    stc->signature = calloc(ACVP_RSA_SIGNATURE_MAX, sizeof(char));
    if (!stc->signature) { return ACVP_MALLOC_FAIL; }
    stc->salt = calloc(ACVP_RSA_SIGNATURE_MAX, sizeof(char));
    if (!stc->salt) { return ACVP_MALLOC_FAIL; }

    stc->e = calloc(ACVP_RSA_EXP_LEN_MAX, sizeof(char));
    if (!stc->e) { return ACVP_MALLOC_FAIL; }
    stc->n = calloc(ACVP_RSA_EXP_LEN_MAX, sizeof(char));
    if (!stc->n) { goto err; }

    rv = acvp_hexstr_to_bin(msg, stc->msg, ACVP_RSA_MSGLEN_MAX, &(stc->msg_len));
    if (rv != ACVP_SUCCESS) {
        ACVP_LOG_ERR("Hex conversion failure (msg)");
        return rv;
    }

    if (cipher == ACVP_RSA_SIGVER) {
        stc->sig_mode = ACVP_RSA_SIGVER;
        rv = acvp_hexstr_to_bin(e, stc->e, ACVP_RSA_EXP_LEN_MAX, &(stc->e_len));
        if (rv != ACVP_SUCCESS) {
            ACVP_LOG_ERR("Hex conversion failure (e)");
            return rv;
        }
        rv = acvp_hexstr_to_bin(n, stc->n, ACVP_RSA_EXP_LEN_MAX, &(stc->n_len));
        if (rv != ACVP_SUCCESS) {
            ACVP_LOG_ERR("Hex conversion failure (n)");
            return rv;
        }
        rv = acvp_hexstr_to_bin(signature, stc->signature, ACVP_RSA_SIGNATURE_MAX, &stc->sig_len);
        if (rv != ACVP_SUCCESS) {
            ACVP_LOG_ERR("Hex conversion failure (signature)");
            return rv;
        }
    } else {
        stc->sig_mode = ACVP_RSA_SIGGEN;
    }

    if (salt_len) {
        if (salt) {
            memcpy_s(stc->salt, ACVP_RSA_SIGNATURE_MAX,
                     salt, strnlen_s((const char *)salt, 256));
        }
    }
    stc->salt_len = salt_len;

    stc->tc_id = tc_id;
    stc->tg_id = tgId;
    stc->modulo = mod;
    stc->hash_alg = hash_alg;
    stc->sig_type = sig_type;

    return rv;

err:
    ACVP_LOG_ERR("Failed to allocate buffer in RSA test case");
    if (stc->n) free(stc->n);
    return ACVP_MALLOC_FAIL;
}

ACVP_RESULT acvp_rsa_siggen_kat_handler(ACVP_CTX *ctx, JSON_Object *obj) {
    return acvp_rsa_sig_kat_handler_internal(ctx, obj, ACVP_RSA_SIGGEN);
}

ACVP_RESULT acvp_rsa_sigver_kat_handler(ACVP_CTX *ctx, JSON_Object *obj) {
    return acvp_rsa_sig_kat_handler_internal(ctx, obj, ACVP_RSA_SIGVER);
}

static ACVP_RSA_SIG_TYPE read_sig_type(const char *str) {
    int diff = 1;

    strcmp_s(ACVP_RSA_SIG_TYPE_X931_STR,
             strnlen_s(ACVP_RSA_SIG_TYPE_X931_STR,
                       ACVP_RSA_SIG_TYPE_LEN_MAX),
             str, &diff);
    if (!diff) return ACVP_RSA_SIG_TYPE_X931;

    strcmp_s(ACVP_RSA_SIG_TYPE_PKCS1V15_STR,
             strnlen_s(ACVP_RSA_SIG_TYPE_PKCS1V15_STR,
                       ACVP_RSA_SIG_TYPE_LEN_MAX),
             str, &diff);
    if (!diff) return ACVP_RSA_SIG_TYPE_PKCS1V15;

    strcmp_s(ACVP_RSA_SIG_TYPE_PKCS1PSS_STR,
             strnlen_s(ACVP_RSA_SIG_TYPE_PKCS1PSS_STR,
                       ACVP_RSA_SIG_TYPE_LEN_MAX),
             str, &diff);
    if (!diff) return ACVP_RSA_SIG_TYPE_PKCS1PSS;

    return 0;
}

static ACVP_RESULT acvp_rsa_sig_kat_handler_internal(ACVP_CTX *ctx, JSON_Object *obj, ACVP_CIPHER cipher) {
    unsigned int tc_id;
    JSON_Value *groupval;
    JSON_Object *groupobj = NULL;
    JSON_Value *testval;
    JSON_Object *testobj = NULL;
    JSON_Array *groups;
    JSON_Array *tests;

    JSON_Value *reg_arry_val = NULL;
    JSON_Object *reg_obj = NULL;
    JSON_Array *reg_arry = NULL;

    int i, g_cnt;
    int j, t_cnt;

    JSON_Value *r_vs_val = NULL;
    JSON_Object *r_vs = NULL;
    JSON_Array *r_tarr = NULL, *r_garr = NULL;  /* Response testarray, grouparray */
    JSON_Value *r_tval = NULL, *r_gval = NULL;  /* Response testval, groupval */
    JSON_Object *r_tobj = NULL, *r_gobj = NULL; /* Response testobj, groupobj */
    ACVP_CAPS_LIST *cap;
    ACVP_RSA_SIG_TC stc;
    ACVP_TEST_CASE tc;

    ACVP_CIPHER alg_id;
    char *json_result = NULL, *mode_str;
    unsigned int mod = 0;
    char *msg, *signature = NULL;
    char *e_str = NULL, *n_str = NULL;
    char *salt = NULL, *alg_str;
    int salt_len = 0, json_msglen, json_siglen;
    ACVP_RESULT rv;

    if (!ctx) {
        ACVP_LOG_ERR("No ctx for handler operation");
        return ACVP_NO_CTX;
    }

    alg_str = (char *)json_object_get_string(obj, "algorithm");
    if (!alg_str) {
        ACVP_LOG_ERR("ERROR: unable to parse 'algorithm' from JSON");
        return ACVP_MALFORMED_JSON;
    }

    mode_str = (char *)json_object_get_string(obj, "mode");
    if (!mode_str) {
        ACVP_LOG_ERR("Missing 'mode' from server json");
        return ACVP_MISSING_ARG;
    }

    alg_id = acvp_lookup_cipher_w_mode_index(alg_str, mode_str);
    if (alg_id != cipher) {
        ACVP_LOG_ERR("Server JSON invalid 'algorithm' or 'mode'");
        return ACVP_INVALID_ARG;
    }

    tc.tc.rsa_sig = &stc;
<<<<<<< HEAD
=======
    memset(&stc, 0x0, sizeof(ACVP_RSA_SIG_TC));
    alg_id = cipher;
>>>>>>> c0e62525
    stc.sig_mode = alg_id;

    cap = acvp_locate_cap_entry(ctx, alg_id);
    if (!cap) {
        ACVP_LOG_ERR("ERROR: ACVP server requesting unsupported capability");
        return ACVP_UNSUPPORTED_OP;
    }

    ACVP_LOG_INFO("    RSA mode: %s", mode_str);

    /*
     * Create ACVP array for response
     */
    rv = acvp_create_array(&reg_obj, &reg_arry_val, &reg_arry);
    if (rv != ACVP_SUCCESS) {
        ACVP_LOG_ERR("ERROR: Failed to create JSON response struct. ");
        return rv;
    }

    /*
     * Start to build the JSON response
     */
    rv = acvp_setup_json_rsp_group(&ctx, &reg_arry_val, &r_vs_val, &r_vs, alg_str, &r_garr);
    if (rv != ACVP_SUCCESS) {
        ACVP_LOG_ERR("Failed to setup json response");
        return rv;
    }
    json_object_set_string(r_vs, "mode", mode_str);

    groups = json_object_get_array(obj, "testGroups");
    g_cnt = json_array_get_count(groups);

    for (i = 0; i < g_cnt; i++) {
        int tgId = 0;
        ACVP_RSA_SIG_TYPE sig_type = 0;
        ACVP_HASH_ALG hash_alg = 0;
        const char *sig_type_str = NULL, *hash_alg_str = NULL;
        groupval = json_array_get_value(groups, i);
        groupobj = json_value_get_object(groupval);

        /*
         * Create a new group in the response with the tgid
         * and an array of tests
         */
        r_gval = json_value_init_object();
        r_gobj = json_value_get_object(r_gval);
        tgId = json_object_get_number(groupobj, "tgId");
        if (!tgId) {
            ACVP_LOG_ERR("Missing tgid from server JSON groub obj");
            rv = ACVP_MALFORMED_JSON;
            goto err;
        }
        json_object_set_number(r_gobj, "tgId", tgId);
        json_object_set_value(r_gobj, "tests", json_value_init_array());
        r_tarr = json_object_get_array(r_gobj, "tests");

        /*
         * Get a reference to the abstracted test case
         */
        sig_type_str = (char *)json_object_get_string(groupobj, "sigType");
        if (!sig_type_str) {
            ACVP_LOG_ERR("Missing sigType from rsa_siggen json");
            rv = ACVP_MISSING_ARG;
            goto err;
        }
        sig_type = read_sig_type(sig_type_str);
        if (!sig_type) {
            ACVP_LOG_ERR("Server JSON invalid 'sigType'");
            rv = ACVP_INVALID_ARG;
            goto err;
        }

        mod = json_object_get_number(groupobj, "modulo");
        if (!mod) {
            ACVP_LOG_ERR("Server JSON missing 'modulo'");
            rv = ACVP_MISSING_ARG;
            goto err;
        }
        if (mod != 2048 && mod != 3072 && mod != 4096) {
            ACVP_LOG_ERR("Server JSON invalid 'modulo', (%d)", mod);
            rv = ACVP_INVALID_ARG;
            goto err;
        }

        hash_alg_str = json_object_get_string(groupobj, "hashAlg");
        if (!hash_alg_str) {
            ACVP_LOG_ERR("Server JSON missing 'hashAlg'");
            rv = ACVP_MISSING_ARG;
            goto err;
        }
        hash_alg = acvp_lookup_hash_alg(hash_alg_str);
        if (!hash_alg || (alg_id == ACVP_RSA_SIGGEN && hash_alg == ACVP_SHA1)) {
            ACVP_LOG_ERR("Server JSON invalid 'hashAlg'");
            rv = ACVP_INVALID_ARG;
            goto err;
        }

        salt_len = json_object_get_number(groupobj, "saltLen");

        if (alg_id == ACVP_RSA_SIGVER) {
            e_str = (char *)json_object_get_string(groupobj, "e");
            n_str = (char *)json_object_get_string(groupobj, "n");
            if (!e_str || !n_str) {
                ACVP_LOG_ERR("Missing e|n from server json");
                rv = ACVP_MISSING_ARG;
                goto err;
            }
            if ((strnlen_s(e_str, ACVP_RSA_EXP_LEN_MAX + 1) > ACVP_RSA_EXP_LEN_MAX) ||
                (strnlen_s(n_str, ACVP_RSA_EXP_LEN_MAX + 1) > ACVP_RSA_EXP_LEN_MAX)) {
                ACVP_LOG_ERR("server provided e or n of invalid length");
                rv = ACVP_INVALID_ARG;
                goto err;
            }
        }

        ACVP_LOG_INFO("       Test group: %d", i);
        ACVP_LOG_INFO("          sigType: %s", sig_type_str);
        ACVP_LOG_INFO("           modulo: %d", mod);
        ACVP_LOG_INFO("          hashAlg: %s", hash_alg_str);

        tests = json_object_get_array(groupobj, "tests");
        t_cnt = json_array_get_count(tests);

        for (j = 0; j < t_cnt; j++) {
            ACVP_LOG_INFO("Found new RSA test vector...");
            testval = json_array_get_value(tests, j);
            testobj = json_value_get_object(testval);
            tc_id = (unsigned int)json_object_get_number(testobj, "tcId");
            if (!tc_id) {
                ACVP_LOG_ERR("Missing tc_id");
                rv = ACVP_MALFORMED_JSON;
                goto err;
            }

            ACVP_LOG_INFO("        Test case: %d", j);
            ACVP_LOG_INFO("             tcId: %d", tc_id);

            /*
             * Create a new test case in the response
             */
            r_tval = json_value_init_object();
            r_tobj = json_value_get_object(r_tval);

            json_object_set_number(r_tobj, "tcId", tc_id);

            /*
             * Get a reference to the abstracted test case
             */

            msg = (char *)json_object_get_string(testobj, "message");
            if (!msg) {
                ACVP_LOG_ERR("Missing 'message' from server json");
                rv = ACVP_MISSING_ARG;
                json_value_free(r_tval);
                goto err;
            }
            json_msglen = strnlen_s(msg, ACVP_RSA_MSGLEN_MAX + 1);
            if (json_msglen > ACVP_RSA_MSGLEN_MAX) {
                ACVP_LOG_ERR("'message' too long in server json");
                rv = ACVP_INVALID_ARG;
                json_value_free(r_tval);
                goto err;
            }
            ACVP_LOG_INFO("              msg: %s", msg);


            if (alg_id == ACVP_RSA_SIGVER) {
                signature = (char *)json_object_get_string(testobj, "signature");
                if (!signature) {
                    ACVP_LOG_ERR("Missing 'signature' from server json");
                    rv = ACVP_MISSING_ARG;
                    json_value_free(r_tval);
                    goto err;
                }
                json_siglen = strnlen_s(signature, ACVP_RSA_SIGNATURE_MAX + 1);
                if (json_siglen > ACVP_RSA_SIGNATURE_MAX) {
                    ACVP_LOG_ERR("'signature' too long in server json");
                    rv = ACVP_INVALID_ARG;
                    json_value_free(r_tval);
                    goto err;
                }
                salt = (char *)json_object_get_string(testobj, "salt");
            }

            rv = acvp_rsa_sig_init_tc(ctx, alg_id, &stc, tgId, tc_id,
                                      sig_type, mod, hash_alg, e_str,
                                      n_str, msg, signature, salt, salt_len);

            /* Process the current test vector... */
            if (rv == ACVP_SUCCESS) {
                if ((cap->crypto_handler)(&tc)) {
                    ACVP_LOG_ERR("ERROR: crypto module failed the operation");
                    rv = ACVP_CRYPTO_MODULE_FAIL;
                    json_value_free(r_tval);
                    goto err;
                }
            }
            if (alg_id == ACVP_RSA_SIGGEN) {
                char *tmp = calloc(ACVP_RSA_EXP_LEN_MAX + 1, sizeof(char));
                if (!tmp) {
                    ACVP_LOG_ERR("Unable to malloc in rsa_siggen tpm_output_tc");
                    rv = ACVP_MALLOC_FAIL;
                    json_value_free(r_tval);
                    goto err;
                }
                rv = acvp_bin_to_hexstr(stc.e, stc.e_len, tmp, ACVP_RSA_EXP_LEN_MAX);
                if (rv != ACVP_SUCCESS) {
                    ACVP_LOG_ERR("hex conversion failure (e)");
                    free(tmp);
                    json_value_free(r_tval);
                    goto err;
                }
                json_object_set_string(r_gobj, "e", (const char *)tmp);
                memzero_s(tmp, ACVP_RSA_EXP_LEN_MAX);

                rv = acvp_bin_to_hexstr(stc.n, stc.n_len, tmp, ACVP_RSA_EXP_LEN_MAX);
                if (rv != ACVP_SUCCESS) {
                    ACVP_LOG_ERR("hex conversion failure (n)");
                    free(tmp);
                    json_value_free(r_tval);
                    goto err;
                }
                json_object_set_string(r_gobj, "n", (const char *)tmp);
                free(tmp);
            }

            /*
             * Output the test case results using JSON
             */
            rv = acvp_rsa_sig_output_tc(ctx, &stc, r_tobj);
            if (rv != ACVP_SUCCESS) {
                ACVP_LOG_ERR("ERROR: JSON output failure in hash module");
                json_value_free(r_tval);
                goto err;
            }

            /*
             * Release all the memory associated with the test case
             */
            acvp_rsa_siggen_release_tc(&stc);

            /* Append the test response value to array */
            json_array_append_value(r_tarr, r_tval);
        }
        json_array_append_value(r_garr, r_gval);
    }

    json_array_append_value(reg_arry, r_vs_val);

    json_result = json_serialize_to_string_pretty(ctx->kat_resp, NULL);
    if (ctx->debug == ACVP_LOG_LVL_VERBOSE) {
        printf("\n\n%s\n\n", json_result);
    } else {
        ACVP_LOG_INFO("\n\n%s\n\n", json_result);
    }
    json_free_serialized_string(json_result);
    rv = ACVP_SUCCESS;

err:
    if (rv != ACVP_SUCCESS) {
        acvp_rsa_siggen_release_tc(&stc);
        acvp_release_json(r_vs_val, r_gval);
    }
    return rv;
}<|MERGE_RESOLUTION|>--- conflicted
+++ resolved
@@ -249,11 +249,7 @@
     }
 
     tc.tc.rsa_sig = &stc;
-<<<<<<< HEAD
-=======
     memset(&stc, 0x0, sizeof(ACVP_RSA_SIG_TC));
-    alg_id = cipher;
->>>>>>> c0e62525
     stc.sig_mode = alg_id;
 
     cap = acvp_locate_cap_entry(ctx, alg_id);
