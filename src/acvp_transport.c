/*****************************************************************************
* Copyright (c) 2016-2017, Cisco Systems, Inc.
* All rights reserved.

* Redistribution and use in source and binary forms, with or without modification,
* are permitted provided that the following conditions are met:
*
* 1. Redistributions of source code must retain the above copyright notice,
*    this list of conditions and the following disclaimer.
*
* 2. Redistributions in binary form must reproduce the above copyright notice,
*    this list of conditions and the following disclaimer in the documentation
*    and/or other materials provided with the distribution.
*
* THIS SOFTWARE IS PROVIDED BY THE COPYRIGHT HOLDERS AND CONTRIBUTORS "AS IS"
* AND ANY EXPRESS OR IMPLIED WARRANTIES, INCLUDING, BUT NOT LIMITED TO, THE
* IMPLIED WARRANTIES OF MERCHANTABILITY AND FITNESS FOR A PARTICULAR PURPOSE ARE
* DISCLAIMED. IN NO EVENT SHALL THE COPYRIGHT HOLDER OR CONTRIBUTORS BE LIABLE
* FOR ANY DIRECT, INDIRECT, INCIDENTAL, SPECIAL, EXEMPLARY, OR CONSEQUENTIAL
* DAMAGES (INCLUDING, BUT NOT LIMITED TO, PROCUREMENT OF SUBSTITUTE GOODS OR
* SERVICES; LOSS OF USE, DATA, OR PROFITS; OR BUSINESS INTERRUPTION) HOWEVER
* CAUSED AND ON ANY THEORY OF LIABILITY, WHETHER IN CONTRACT, STRICT LIABILITY,
* OR TORT (INCLUDING NEGLIGENCE OR OTHERWISE) ARISING IN ANY WAY OUT OF THE
* USE OF THIS SOFTWARE, EVEN IF ADVISED OF THE POSSIBILITY OF SUCH DAMAGE.
*****************************************************************************/
#ifdef USE_MURL
# include <murl/murl.h>
#else
# include <curl/curl.h>
#endif

#include <stdio.h>
#include <string.h>
#include <stdlib.h>
#include "acvp.h"
#include "acvp_lcl.h"
#include "safe_lib.h"

/*
 * Macros
 */
#define HTTP_OK    200
#define HTTP_UNAUTH    401

#define USER_AGENT_STR_MAX 32

#define ACVP_AUTH_BEARER_TITLE_LEN 23

typedef enum acvp_net_action {
    ACVP_NET_GET = 1, /**< Generic (get) */
    ACVP_NET_GET_VS, /**< Vector Set (get) */
    ACVP_NET_GET_VS_RESULT, /**< Vector Set result (get) */
    ACVP_NET_GET_VS_SAMPLE, /**< Sample (get) */
    ACVP_NET_POST, /**< Generic (post) */
    ACVP_NET_POST_LOGIN, /**< Login (post) */
    ACVP_NET_POST_REG, /**< Registration (post) */
    ACVP_NET_POST_VS_RESP /**< Vector set response (post) */
} ACVP_NET_ACTION;

/*
 * Prototypes
 */
static ACVP_RESULT acvp_network_action(ACVP_CTX *ctx, ACVP_NET_ACTION action,
                                       char *url, char *data, int data_len);

static struct curl_slist *acvp_add_auth_hdr(ACVP_CTX *ctx, struct curl_slist *slist) {
    char *bearer = NULL;
    char bearer_title[] = "Authorization: Bearer ";
    int bearer_title_size = (int)sizeof(bearer_title) - 1;
    int bearer_size = 0;

    if (!ctx->jwt_token) {
        /*
         * We don't have a token to embed
         */
        return slist;
    }

    bearer_size = strnlen_s(ctx->jwt_token, ACVP_JWT_TOKEN_MAX) + bearer_title_size;
    bearer = calloc(bearer_size + 1, sizeof(char));
    if (!bearer) {
        ACVP_LOG_ERR("unable to allocate memory.");
        return slist;
    }

    snprintf(bearer, bearer_size + 1, "%s%s", bearer_title, ctx->jwt_token);
    slist = curl_slist_append(slist, bearer);

    free(bearer);

    return slist;
}

/*
 * This is a callback used by curl to send the HTTP body
 * to the application (us).  We will store the HTTP body
 * in the ACVP_CTX curl_buf field.
 */
static size_t acvp_curl_write_callback(void *ptr, size_t size, size_t nmemb, void *userdata) {
    ACVP_CTX *ctx = (ACVP_CTX *)userdata;

    if (size != 1) {
        fprintf(stderr, "\ncurl size not 1\n");
        return 0;
    }

    if (!ctx->curl_buf) {
        ctx->curl_buf = calloc(ACVP_CURL_BUF_MAX, sizeof(char));
        if (!ctx->curl_buf) {
            fprintf(stderr, "\nmalloc failed in curl write reg func\n");
            return 0;
        }
    }

    if ((ctx->curl_read_ctr + nmemb) > ACVP_CURL_BUF_MAX) {
        fprintf(stderr, "\nServer response is too large\n");
        return 0;
    }

    memcpy_s(&ctx->curl_buf[ctx->curl_read_ctr], (ACVP_CURL_BUF_MAX - ctx->curl_read_ctr), ptr, nmemb);
    ctx->curl_buf[ctx->curl_read_ctr + nmemb] = 0;
    ctx->curl_read_ctr += nmemb;

    return nmemb;
}

/*
 * This function uses libcurl to send a simple HTTP GET
 * request with no Content-Type header.
 * TLS peer verification is enabled, but not HTTP authentication.
 * The parameters are:
 *
 * ctx: Ptr to ACVP_CTX, which contains the server name
 * url: URL to use for the GET request
 *
 * Return value is the HTTP status value from the server
 *	    (e.g. 200 for HTTP OK)
 */
static long acvp_curl_http_get(ACVP_CTX *ctx, char *url) {
    long http_code = 0;
    CURL *hnd;
    struct curl_slist *slist;
    char user_agent_str[USER_AGENT_STR_MAX + 1];

    slist = NULL;
    /*
     * Create the Authorzation header if needed
     */
    slist = acvp_add_auth_hdr(ctx, slist);

    ctx->curl_read_ctr = 0;

    /*
     * Create the HTTP User Agent value
     */
    snprintf(user_agent_str, USER_AGENT_STR_MAX, "libacvp/%s", ACVP_VERSION);

    /*
     * Setup Curl
     */
    hnd = curl_easy_init();
    curl_easy_setopt(hnd, CURLOPT_URL, url);
    curl_easy_setopt(hnd, CURLOPT_NOPROGRESS, 1L);
    curl_easy_setopt(hnd, CURLOPT_USERAGENT, user_agent_str);
    curl_easy_setopt(hnd, CURLOPT_SSLVERSION, CURL_SSLVERSION_TLSv1_2);
    if (slist) {
        curl_easy_setopt(hnd, CURLOPT_HTTPHEADER, slist);
    }
    if (ctx->verify_peer && ctx->cacerts_file) {
        curl_easy_setopt(hnd, CURLOPT_CAINFO, ctx->cacerts_file);
        curl_easy_setopt(hnd, CURLOPT_SSL_VERIFYPEER, 1L);
        curl_easy_setopt(hnd, CURLOPT_CERTINFO, 1L);
    } else {
        curl_easy_setopt(hnd, CURLOPT_SSL_VERIFYPEER, 0L);
        ACVP_LOG_WARN("TLS peer verification has not been enabled.\n");
    }
    curl_easy_setopt(hnd, CURLOPT_TCP_KEEPALIVE, 1L);
    if (ctx->tls_cert && ctx->tls_key) {
        curl_easy_setopt(hnd, CURLOPT_SSLCERTTYPE, "PEM");
        curl_easy_setopt(hnd, CURLOPT_SSLCERT, ctx->tls_cert);
        curl_easy_setopt(hnd, CURLOPT_SSLKEYTYPE, "PEM");
        curl_easy_setopt(hnd, CURLOPT_SSLKEY, ctx->tls_key);
    }

    /*
     * To record the HTTP data recieved from the server,
     * set the callback function.
     */
    curl_easy_setopt(hnd, CURLOPT_WRITEDATA, ctx);
    curl_easy_setopt(hnd, CURLOPT_WRITEFUNCTION, &acvp_curl_write_callback);

    /*
     * Send the HTTP GET request
     */
    curl_easy_perform(hnd);

    /*
     * Get the HTTP reponse status code from the server
     */
    curl_easy_getinfo(hnd, CURLINFO_RESPONSE_CODE, &http_code);

    curl_easy_cleanup(hnd);
    hnd = NULL;
    if (slist) {
        curl_slist_free_all(slist);
        slist = NULL;
    }

    return http_code;
}

/*
 * This function uses libcurl to send a simple HTTP POST
 * request with no Content-Type header.
 * TLS peer verification is enabled, but not HTTP authentication.
 * The parameters are:
 *
 * ctx: Ptr to ACVP_CTX, which contains the server name
 * url: URL to use for the GET request
 * data: data to POST to the server
 * writefunc: Function pointer to handle writing the data
 *            from the HTTP body received from the server.
 *
 * Return value is the HTTP status value from the server
 *	    (e.g. 200 for HTTP OK)
 */
static long acvp_curl_http_post(ACVP_CTX *ctx, char *url, char *data, int data_len) {
    long http_code = 0;
    CURL *hnd;
    CURLcode crv;
    struct curl_slist *slist;
    char user_agent_str[USER_AGENT_STR_MAX + 1];

    /*
     * Set the Content-Type header in the HTTP request
     */
    slist = NULL;
    slist = curl_slist_append(slist, "Content-Type:application/json");

    /*
     * Create the Authorzation header if needed
     */
    slist = acvp_add_auth_hdr(ctx, slist);

    ctx->curl_read_ctr = 0;

    /*
     * Create the HTTP User Agent value
     */
    snprintf(user_agent_str, USER_AGENT_STR_MAX, "libacvp/%s", ACVP_VERSION);

    /*
     * Setup Curl
     */
    hnd = curl_easy_init();
    curl_easy_setopt(hnd, CURLOPT_URL, url);
    curl_easy_setopt(hnd, CURLOPT_NOPROGRESS, 1L);
    curl_easy_setopt(hnd, CURLOPT_USERAGENT, user_agent_str);
    curl_easy_setopt(hnd, CURLOPT_HTTPHEADER, slist);
    curl_easy_setopt(hnd, CURLOPT_CUSTOMREQUEST, "POST");
    curl_easy_setopt(hnd, CURLOPT_POST, 1L);
    curl_easy_setopt(hnd, CURLOPT_POSTFIELDS, data);
    curl_easy_setopt(hnd, CURLOPT_POSTFIELDSIZE_LARGE, (curl_off_t)data_len);
    curl_easy_setopt(hnd, CURLOPT_SSLVERSION, CURL_SSLVERSION_TLSv1_2);
    //FIXME: we should always to TLS peer auth
    if (ctx->verify_peer && ctx->cacerts_file) {
        curl_easy_setopt(hnd, CURLOPT_CAINFO, ctx->cacerts_file);
        curl_easy_setopt(hnd, CURLOPT_SSL_VERIFYPEER, 1L);
        curl_easy_setopt(hnd, CURLOPT_CERTINFO, 1L);
    } else {
        curl_easy_setopt(hnd, CURLOPT_SSL_VERIFYPEER, 0L);
        ACVP_LOG_WARN("TLS peer verification has not been enabled.");
    }
    curl_easy_setopt(hnd, CURLOPT_TCP_KEEPALIVE, 1L);
    if (ctx->tls_cert && ctx->tls_key) {
        curl_easy_setopt(hnd, CURLOPT_SSLCERTTYPE, "PEM");
        curl_easy_setopt(hnd, CURLOPT_SSLCERT, ctx->tls_cert);
        curl_easy_setopt(hnd, CURLOPT_SSLKEYTYPE, "PEM");
        curl_easy_setopt(hnd, CURLOPT_SSLKEY, ctx->tls_key);
    }

    /*
     * To record the HTTP data recieved from the server,
     * set the callback function.
     */
    curl_easy_setopt(hnd, CURLOPT_WRITEDATA, ctx);
    curl_easy_setopt(hnd, CURLOPT_WRITEFUNCTION, &acvp_curl_write_callback);

    /*
     * Send the HTTP POST request
     */
    crv = curl_easy_perform(hnd);
    if (crv != CURLE_OK) {
        ACVP_LOG_ERR("Curl failed with code %d (%s)\n", crv, curl_easy_strerror(crv));
    }

    /*
     * Get the HTTP reponse status code from the server
     */
    curl_easy_getinfo(hnd, CURLINFO_RESPONSE_CODE, &http_code);

    curl_easy_cleanup(hnd);
    hnd = NULL;
    curl_slist_free_all(slist);
    slist = NULL;

    return http_code;
}

static ACVP_RESULT sanity_check_ctx(ACVP_CTX *ctx) {
    if (!ctx) {
        ACVP_LOG_ERR("Missing ctx");
        return ACVP_NO_CTX;
    }

    if (!ctx->server_port || !ctx->server_name) {
        ACVP_LOG_ERR("Call acvp_set_server to fill in server name and port");
        return ACVP_MISSING_ARG;
    }

    if (!ctx->api_context) {
        ACVP_LOG_ERR("No api context, need to call acvp_set_api_context first");
        return ACVP_MISSING_ARG;
    }

    return ACVP_SUCCESS;
}

static ACVP_RESULT acvp_send_with_path_seg(ACVP_CTX *ctx,
                                           ACVP_NET_ACTION action,
                                           char *uri,
                                           char *data,
                                           int data_len) {
    ACVP_RESULT rv = 0;
    char url[ACVP_ATTR_URL_MAX] = {0};

    rv = sanity_check_ctx(ctx);
    if (ACVP_SUCCESS != rv) return rv;

    if (!ctx->path_segment) {
        ACVP_LOG_ERR("No path segment, need to call acvp_set_path_segment first");
        return ACVP_MISSING_ARG;
    }

    snprintf(url, ACVP_ATTR_URL_MAX - 1, "https://%s:%d/%s%s%s", ctx->server_name,
             ctx->server_port, ctx->api_context, ctx->path_segment, uri);

    return acvp_network_action(ctx, action, url, data, data_len);
}

/*
 * This is the transport function used within libacvp to register
 * the DUT attributes with the ACVP server.
 *
 * The reg parameter is the JSON encoded registration message that
 * will be sent to the server.
 */
#define ACVP_OES_URI "oes"
ACVP_RESULT acvp_transport_send_oe_registration(ACVP_CTX *ctx,
                                                char *reg,
                                                int len) {
    return acvp_send_with_path_seg(ctx, ACVP_NET_POST_REG,
                                   ACVP_OES_URI, reg, len);
}

/*
 * This is the transport function used within libacvp to register
 * the DUT attributes with the ACVP server.
 *
 * The reg parameter is the JSON encoded registration message that
 * will be sent to the server.
 */
#define ACVP_DEPS_URI "dependencies"
ACVP_RESULT acvp_transport_send_dependency_registration(ACVP_CTX *ctx,
                                                        char *reg,
                                                        int len) {
    return acvp_send_with_path_seg(ctx, ACVP_NET_POST_REG,
                                   ACVP_DEPS_URI, reg, len);
}

/*
 * This is the transport function used within libacvp to register
 * the DUT attributes with the ACVP server.
 *
 * The reg parameter is the JSON encoded registration message that
 * will be sent to the server.
 */
#define ACVP_VENDORS_URI "vendors"
ACVP_RESULT acvp_transport_send_vendor_registration(ACVP_CTX *ctx,
                                                    char *reg,
                                                    int len) {
    return acvp_send_with_path_seg(ctx, ACVP_NET_POST_REG,
                                   ACVP_VENDORS_URI, reg, len);
}

#define ACVP_PERSONS_URI "persons"
ACVP_RESULT acvp_transport_send_person_registration(ACVP_CTX *ctx,
                                                    char *reg,
                                                    int len) {
    return acvp_send_with_path_seg(ctx, ACVP_NET_POST_REG,
                                   ACVP_PERSONS_URI, reg, len);
}

/*
 * This is the transport function used within libacvp to register
 * the DUT attributes with the ACVP server.
 *
 * The reg parameter is the JSON encoded registration message that
 * will be sent to the server.
 */
<<<<<<< HEAD
#define ACVP_MODULES_URI "modules"
ACVP_RESULT acvp_transport_send_module_registration(ACVP_CTX *ctx,
                                                    char *reg,
                                                    int len) {
    return acvp_send_with_path_seg(ctx, ACVP_NET_POST_REG,
                                   ACVP_MODULES_URI, reg, len);
=======
#define ACVP_OES_URI "oes"
ACVP_RESULT acvp_send_oe_registration(ACVP_CTX *ctx, char *reg) {
    return acvp_send_internal(ctx, reg, ACVP_OES_URI);
}
#endif

static ACVP_RESULT sanity_check_ctx(ACVP_CTX *ctx) {
    if (!ctx) {
        ACVP_LOG_ERR("Missing ctx");
        return ACVP_NO_CTX;
    }

    if (!ctx->server_port || !ctx->server_name) {
        ACVP_LOG_ERR("Call acvp_set_server to fill in server name and port");
        return ACVP_MISSING_ARG;
    }

    return ACVP_SUCCESS;
>>>>>>> bbbd3b0f
}

/*
 * This is the transport function used within libacvp to register
 * the DUT attributes with the ACVP server.
 *
 * The reg parameter is the JSON encoded registration message that
 * will be sent to the server.
 */
#define ACVP_TEST_SESSIONS_URI "testSessions"
<<<<<<< HEAD
ACVP_RESULT acvp_send_test_session_registration(ACVP_CTX *ctx,
                                                char *reg,
                                                int len) {
    return acvp_send_with_path_seg(ctx, ACVP_NET_POST_REG,
                                   ACVP_TEST_SESSIONS_URI, reg, len);
=======
ACVP_RESULT acvp_send_test_session_registration(ACVP_CTX *ctx, char *reg, int len) {
    ACVP_RESULT rv = 0;
    char url[ACVP_ATTR_URL_MAX] = {0};

    rv = sanity_check_ctx(ctx);
    if (ACVP_SUCCESS != rv) return rv;

    if (!ctx->path_segment) {
        ACVP_LOG_ERR("No path segment, need to call acvp_set_path_segment first");
        return ACVP_MISSING_ARG;
    }

    snprintf(url, ACVP_ATTR_URL_MAX - 1,
             "https://%s:%d/%s%s", ctx->server_name,
             ctx->server_port, ctx->path_segment, ACVP_TEST_SESSIONS_URI);

    return acvp_network_action(ctx, ACVP_NET_POST_REG, url, reg, len);
>>>>>>> bbbd3b0f
}

/*
 * This is the transport function used within libacvp to login before
 * it is able to register parameters with the server
 *
 * The reg parameter is the JSON encoded registration message that
 * will be sent to the server.
 */
#define ACVP_LOGIN_URI "login"
<<<<<<< HEAD
ACVP_RESULT acvp_send_login(ACVP_CTX *ctx,
                            char *login,
                            int len) {
    return acvp_send_with_path_seg(ctx, ACVP_NET_POST_LOGIN,
                                   ACVP_LOGIN_URI, login, len);
=======
ACVP_RESULT acvp_send_login(ACVP_CTX *ctx, char *login, int len) {
    ACVP_RESULT rv = 0;
    char url[ACVP_ATTR_URL_MAX] = {0};

    rv = sanity_check_ctx(ctx);
    if (ACVP_SUCCESS != rv) return rv;

    if (!ctx->path_segment) {
        ACVP_LOG_ERR("No path segment, need to call acvp_set_path_segment first");
        return ACVP_MISSING_ARG;
    }

    snprintf(url, ACVP_ATTR_URL_MAX - 1,
             "https://%s:%d/%s%s",
             ctx->server_name, ctx->server_port,
             ctx->path_segment, ACVP_LOGIN_URI);

    return acvp_network_action(ctx, ACVP_NET_POST_LOGIN, url, login, len);
>>>>>>> bbbd3b0f
}

/*
 * This function is used to submit a vector set response
 * to the ACV server.
 */
ACVP_RESULT acvp_submit_vector_responses(ACVP_CTX *ctx, char *vsid_url) {
    ACVP_RESULT rv = 0;
    char url[ACVP_ATTR_URL_MAX] = {0};

    rv = sanity_check_ctx(ctx);
    if (ACVP_SUCCESS != rv) return rv;

    if (!vsid_url) {
        ACVP_LOG_ERR("Missing vsid_url");
        return ACVP_MISSING_ARG;
    }

    snprintf(url, ACVP_ATTR_URL_MAX - 1,
            "https://%s:%d/%s/results",
            ctx->server_name, ctx->server_port, vsid_url);

    return acvp_network_action(ctx, ACVP_NET_POST_VS_RESP, url, NULL, 0);
}

/*
 * This is the top level function used within libacvp to retrieve
 * a KAT vector set from the ACVP server.
 */
ACVP_RESULT acvp_retrieve_vector_set(ACVP_CTX *ctx, char *vsid_url) {
    ACVP_RESULT rv = 0;
    char url[ACVP_ATTR_URL_MAX] = {0};

    rv = sanity_check_ctx(ctx);
    if (ACVP_SUCCESS != rv) return rv;

    if (!vsid_url) {
        ACVP_LOG_ERR("Missing vsid_url");
        return ACVP_MISSING_ARG;
    }

    snprintf(url, ACVP_ATTR_URL_MAX - 1,
            "https://%s:%d/%s",
            ctx->server_name, ctx->server_port, vsid_url);

    return acvp_network_action(ctx, ACVP_NET_GET_VS, url, NULL, 0);
}

/*
 * This is the top level function used within libacvp to retrieve
 * the test result for a given KAT vector set from the ACVP server.
 * It can be used to get the results for an entire session, or
 * more specifically for a vectorSet
 */
ACVP_RESULT acvp_retrieve_vector_set_result(ACVP_CTX *ctx, char *api_url) {
    ACVP_RESULT rv = 0;
    char url[ACVP_ATTR_URL_MAX] = {0};

    rv = sanity_check_ctx(ctx);
    if (ACVP_SUCCESS != rv) return rv;

    if (!api_url) {
        ACVP_LOG_ERR("Missing api_url");
        return ACVP_MISSING_ARG;
    }

    snprintf(url, ACVP_ATTR_URL_MAX - 1,
            "https://%s:%d/%s/results",
            ctx->server_name, ctx->server_port, api_url);

    return acvp_network_action(ctx, ACVP_NET_GET_VS_RESULT, url, NULL, 0);
}

ACVP_RESULT acvp_retrieve_expected_result(ACVP_CTX *ctx, char *api_url) {
    ACVP_RESULT rv = 0;
    char url[ACVP_ATTR_URL_MAX] = {0};

    rv = sanity_check_ctx(ctx);
    if (ACVP_SUCCESS != rv) return rv;

    if (!api_url) {
        ACVP_LOG_ERR("Missing api_url");
        return ACVP_MISSING_ARG;
    }

    snprintf(url, ACVP_ATTR_URL_MAX - 1,
            "https://%s:%d/%s/expected",
            ctx->server_name, ctx->server_port, api_url);

    return acvp_network_action(ctx, ACVP_NET_GET_VS_SAMPLE, url, NULL, 0);
}

ACVP_RESULT acvp_transport_get(ACVP_CTX *ctx, const char *url) {
    ACVP_RESULT rv = 0;
<<<<<<< HEAD
    char full_url[ACVP_ATTR_URL_MAX] = {0};
=======
    char constructed_url[ACVP_ATTR_URL_MAX] = {0};
>>>>>>> bbbd3b0f

    rv = sanity_check_ctx(ctx);
    if (ACVP_SUCCESS != rv) return rv;

    if (!url) {
        ACVP_LOG_ERR("Missing url");
        return ACVP_MISSING_ARG;
    }

<<<<<<< HEAD
    snprintf(full_url, ACVP_ATTR_URL_MAX - 1,
            "https://%s:%d/%s%s",
            ctx->server_name, ctx->server_port,
            ctx->api_context, url);

    return acvp_network_action(ctx, ACVP_NET_GET, full_url, NULL, 0);
=======
    snprintf(constructed_url, ACVP_ATTR_URL_MAX - 1,
             "https://%s:%d/%s",
             ctx->server_name, ctx->server_port, url);

    return acvp_network_action(ctx, ACVP_NET_GET, constructed_url, NULL, 0);
>>>>>>> bbbd3b0f
}

#define JWT_EXPIRED_STR "JWT expired"
#define JWT_EXPIRED_STR_LEN 11
#define JWT_INVALID_STR "JWT signature does not match"
#define JWT_INVALID_STR_LEN 28
static ACVP_RESULT inspect_http_code(ACVP_CTX *ctx, int code) {
    ACVP_RESULT result = ACVP_TRANSPORT_FAIL; /* Generic failure */
    JSON_Value *root_value = NULL;
    const JSON_Object *obj = NULL;
    const char *err_str = NULL;

    if (code == HTTP_OK) {
        /* 200 */
        return ACVP_SUCCESS;
    }

    if (code == HTTP_UNAUTH) {
        int diff = 1;

        root_value = json_parse_string(ctx->curl_buf);

        obj = json_value_get_object(root_value);
        if (!obj) {
            ACVP_LOG_ERR("HTTP body doesn't contain top-level JSON object");
            goto end;
        }

        err_str = json_object_get_string(obj, "error");
        if (!err_str) {
            ACVP_LOG_ERR("JSON object doesn't contain 'error'");
            goto end;
        }

        strncmp_s(JWT_EXPIRED_STR, JWT_EXPIRED_STR_LEN, err_str, JWT_EXPIRED_STR_LEN, &diff);
        if (!diff) {
            result = ACVP_JWT_EXPIRED;
            goto end;
        }

        strncmp_s(JWT_INVALID_STR, JWT_INVALID_STR_LEN, err_str, JWT_INVALID_STR_LEN, &diff);
        if (!diff) {
            result = ACVP_JWT_INVALID;
            goto end;
        }
    }

end:
    if (root_value) json_value_free(root_value);

    return result;
}

static ACVP_RESULT execute_network_action(ACVP_CTX *ctx,
                                          ACVP_NET_ACTION action,
                                          char *url,
                                          char *data,
                                          int data_len,
                                          int *curl_code) {
    ACVP_RESULT result = 0;
    char *resp = NULL;
    int resp_len = 0;
    int rc = 0;

    switch(action) {
    case ACVP_NET_GET:
    case ACVP_NET_GET_VS:
    case ACVP_NET_GET_VS_RESULT:
    case ACVP_NET_GET_VS_SAMPLE:
        rc = acvp_curl_http_get(ctx, url);
        break;

    case ACVP_NET_POST:
    case ACVP_NET_POST_LOGIN:
    case ACVP_NET_POST_REG:
        rc = acvp_curl_http_post(ctx, url, data, data_len);
        break;

    case ACVP_NET_POST_VS_RESP:
        resp = json_serialize_to_string(ctx->kat_resp, &resp_len);

        rc = acvp_curl_http_post(ctx, url, resp, resp_len);
        json_value_free(ctx->kat_resp);
        ctx->kat_resp = NULL;
        break;

    default:
        ACVP_LOG_ERR("Unknown ACVP_NET_ACTION");
        return ACVP_INVALID_ARG;
    }

    /* Peek at the HTTP code */
    result = inspect_http_code(ctx, rc);

    if (result != ACVP_SUCCESS) {
        if (result == ACVP_JWT_EXPIRED &&
            action != ACVP_NET_POST_LOGIN) {
            /*
             * Expired JWT
             * We are going to refresh the session
             * and try to obtain a new JWT!
             * This should not ever happen during "login"...
             * and we need to avoid an infinite loop (via acvp_refesh).
             */
            ACVP_LOG_ERR("JWT authorization has timed out, curl rc=%d.\n"
                         "Refreshing session...", rc);

            result = acvp_refresh(ctx);
            if (result != ACVP_SUCCESS) {
                ACVP_LOG_ERR("JWT refresh failed.");
                goto end;
            }

            /* Try action again after the refresh */
            switch(action) {
            case ACVP_NET_GET:
            case ACVP_NET_GET_VS:
            case ACVP_NET_GET_VS_RESULT:
            case ACVP_NET_GET_VS_SAMPLE:
                rc = acvp_curl_http_get(ctx, url);
                break;

            case ACVP_NET_POST:
            case ACVP_NET_POST_REG:
                rc = acvp_curl_http_post(ctx, url, data, data_len);
                break;

            case ACVP_NET_POST_VS_RESP:
                rc = acvp_curl_http_post(ctx, url, resp, resp_len);
                break;

            case ACVP_NET_POST_LOGIN:
                ACVP_LOG_ERR("We should never be here!");
                break;
            }

            result = inspect_http_code(ctx, rc);
            if (result != ACVP_SUCCESS) {
                ACVP_LOG_ERR("Refreshed + retried, HTTP transport fails. curl rc=%d\n", rc);
                goto end;
            }
        } else if (result == ACVP_JWT_INVALID) {
            /*
             * Invalid JWT
             */
            ACVP_LOG_ERR("JWT invalid. curl rc=%d.\n", rc);
            goto end;
        }

        /* Generic error */
        goto end;
    }

    result = ACVP_SUCCESS;

end:
    if (resp) json_free_serialized_string(resp);

    *curl_code = rc;

    return result;
}

static void log_network_status(ACVP_CTX *ctx,
                               ACVP_NET_ACTION action,
                               int curl_code,
                               const char *url) {
    switch(action) {
    case ACVP_NET_GET:
        ACVP_LOG_STATUS("GET...\n\tStatus: %d\n\tUrl: %s\n\tResp:\n%s\n",
                        curl_code, url, ctx->curl_buf);
        break;
    case ACVP_NET_GET_VS:
        ACVP_LOG_STATUS("GET Vector Set...\n\tStatus: %d\n\tUrl: %s\n\tResp:\n%s\n",
                        curl_code, url, ctx->curl_buf);
        break;
    case ACVP_NET_GET_VS_RESULT:
        ACVP_LOG_STATUS("GET Vector Set Result...\n\tStatus: %d\n\tUrl: %s\n\tResp:\n%s\n",
                        curl_code, url, ctx->curl_buf);
        break;
    case ACVP_NET_GET_VS_SAMPLE:
        ACVP_LOG_STATUS("GET Vector Set Sample...\n\tStatus: %d\n\tUrl: %s\n\tResp:\n%s\n",
                        curl_code, url, ctx->curl_buf);
        break;
    case ACVP_NET_POST:
        ACVP_LOG_STATUS("POST...\n\tStatus: %d\n\tUrl: %s\n\tResp: %s\n",
                        curl_code, url, ctx->curl_buf);
        break;
    case ACVP_NET_POST_LOGIN:
        ACVP_LOG_STATUS("POST Login...\n\tStatus: %d\n\tUrl: %s\n\tResp:\n%s\n",
                        curl_code, url, ctx->curl_buf);
        break;
    case ACVP_NET_POST_REG:
        ACVP_LOG_STATUS("POST Registration...\n\tStatus: %d\n\tUrl: %s\n\tResp:\n%s\n",
                        curl_code, url, ctx->curl_buf);
        break;
    case ACVP_NET_POST_VS_RESP:
        ACVP_LOG_STATUS("POST Response Submission...\n\tStatus: %d\n\tUrl: %s\n\tResp:\n%s\n",
                        curl_code, url, ctx->curl_buf);
        break;
    }
}

/*
 * This is the internal send function that takes the URI as an extra
 * parameter. This removes repeated code without having to change the
 * API that the library uses to send registrations
 */
static ACVP_RESULT acvp_network_action(ACVP_CTX *ctx,
                                       ACVP_NET_ACTION action,
                                       char *url,
                                       char *data,
                                       int data_len) {
    ACVP_RESULT rv = ACVP_SUCCESS;
    ACVP_NET_ACTION generic_action = 0;
    int check_data = 0;
    int curl_code = 0;

    if (!ctx) {
        ACVP_LOG_ERR("Missing ctx");
        return ACVP_NO_CTX;
    }

    if (!url) {
        ACVP_LOG_ERR("URL required for transmission");
        return ACVP_MISSING_ARG;
    }

    if (ctx->curl_buf) {
        /* Clear the HTTP buffer for next server response */
        memzero_s(ctx->curl_buf, ACVP_CURL_BUF_MAX);
    }

    switch (action) {
    case ACVP_NET_GET:
    case ACVP_NET_GET_VS:
    case ACVP_NET_GET_VS_RESULT:
    case ACVP_NET_GET_VS_SAMPLE:
        generic_action = ACVP_NET_GET;
        break;

    case ACVP_NET_POST:
    case ACVP_NET_POST_REG:
        check_data = 1;
        generic_action = ACVP_NET_POST;
        break;

    case ACVP_NET_POST_LOGIN:
        /* Clear jwt if logging in */
        if (ctx->jwt_token) free(ctx->jwt_token);
        ctx->jwt_token = NULL;
        check_data = 1;
        generic_action = ACVP_NET_POST_LOGIN;
        break;

    case ACVP_NET_POST_VS_RESP:
        generic_action = ACVP_NET_POST_VS_RESP;
        break;
    }

    if (check_data && (!data || !data_len)) {
        ACVP_LOG_ERR("POST action requires non-zero data/data_len");
        return ACVP_NO_DATA;
    }

    rv = execute_network_action(ctx, generic_action, url,
                                data, data_len, &curl_code);

    /* Log to the console */
    log_network_status(ctx, action, curl_code, url);

    return rv;
}
<|MERGE_RESOLUTION|>--- conflicted
+++ resolved
@@ -318,11 +318,6 @@
         return ACVP_MISSING_ARG;
     }
 
-    if (!ctx->api_context) {
-        ACVP_LOG_ERR("No api context, need to call acvp_set_api_context first");
-        return ACVP_MISSING_ARG;
-    }
-
     return ACVP_SUCCESS;
 }
 
@@ -408,33 +403,12 @@
  * The reg parameter is the JSON encoded registration message that
  * will be sent to the server.
  */
-<<<<<<< HEAD
 #define ACVP_MODULES_URI "modules"
 ACVP_RESULT acvp_transport_send_module_registration(ACVP_CTX *ctx,
                                                     char *reg,
                                                     int len) {
     return acvp_send_with_path_seg(ctx, ACVP_NET_POST_REG,
                                    ACVP_MODULES_URI, reg, len);
-=======
-#define ACVP_OES_URI "oes"
-ACVP_RESULT acvp_send_oe_registration(ACVP_CTX *ctx, char *reg) {
-    return acvp_send_internal(ctx, reg, ACVP_OES_URI);
-}
-#endif
-
-static ACVP_RESULT sanity_check_ctx(ACVP_CTX *ctx) {
-    if (!ctx) {
-        ACVP_LOG_ERR("Missing ctx");
-        return ACVP_NO_CTX;
-    }
-
-    if (!ctx->server_port || !ctx->server_name) {
-        ACVP_LOG_ERR("Call acvp_set_server to fill in server name and port");
-        return ACVP_MISSING_ARG;
-    }
-
-    return ACVP_SUCCESS;
->>>>>>> bbbd3b0f
 }
 
 /*
@@ -445,31 +419,11 @@
  * will be sent to the server.
  */
 #define ACVP_TEST_SESSIONS_URI "testSessions"
-<<<<<<< HEAD
 ACVP_RESULT acvp_send_test_session_registration(ACVP_CTX *ctx,
                                                 char *reg,
                                                 int len) {
     return acvp_send_with_path_seg(ctx, ACVP_NET_POST_REG,
                                    ACVP_TEST_SESSIONS_URI, reg, len);
-=======
-ACVP_RESULT acvp_send_test_session_registration(ACVP_CTX *ctx, char *reg, int len) {
-    ACVP_RESULT rv = 0;
-    char url[ACVP_ATTR_URL_MAX] = {0};
-
-    rv = sanity_check_ctx(ctx);
-    if (ACVP_SUCCESS != rv) return rv;
-
-    if (!ctx->path_segment) {
-        ACVP_LOG_ERR("No path segment, need to call acvp_set_path_segment first");
-        return ACVP_MISSING_ARG;
-    }
-
-    snprintf(url, ACVP_ATTR_URL_MAX - 1,
-             "https://%s:%d/%s%s", ctx->server_name,
-             ctx->server_port, ctx->path_segment, ACVP_TEST_SESSIONS_URI);
-
-    return acvp_network_action(ctx, ACVP_NET_POST_REG, url, reg, len);
->>>>>>> bbbd3b0f
 }
 
 /*
@@ -480,32 +434,11 @@
  * will be sent to the server.
  */
 #define ACVP_LOGIN_URI "login"
-<<<<<<< HEAD
 ACVP_RESULT acvp_send_login(ACVP_CTX *ctx,
                             char *login,
                             int len) {
     return acvp_send_with_path_seg(ctx, ACVP_NET_POST_LOGIN,
                                    ACVP_LOGIN_URI, login, len);
-=======
-ACVP_RESULT acvp_send_login(ACVP_CTX *ctx, char *login, int len) {
-    ACVP_RESULT rv = 0;
-    char url[ACVP_ATTR_URL_MAX] = {0};
-
-    rv = sanity_check_ctx(ctx);
-    if (ACVP_SUCCESS != rv) return rv;
-
-    if (!ctx->path_segment) {
-        ACVP_LOG_ERR("No path segment, need to call acvp_set_path_segment first");
-        return ACVP_MISSING_ARG;
-    }
-
-    snprintf(url, ACVP_ATTR_URL_MAX - 1,
-             "https://%s:%d/%s%s",
-             ctx->server_name, ctx->server_port,
-             ctx->path_segment, ACVP_LOGIN_URI);
-
-    return acvp_network_action(ctx, ACVP_NET_POST_LOGIN, url, login, len);
->>>>>>> bbbd3b0f
 }
 
 /*
@@ -556,7 +489,6 @@
 
 /*
  * This is the top level function used within libacvp to retrieve
- * the test result for a given KAT vector set from the ACVP server.
  * It can be used to get the results for an entire session, or
  * more specifically for a vectorSet
  */
@@ -600,11 +532,7 @@
 
 ACVP_RESULT acvp_transport_get(ACVP_CTX *ctx, const char *url) {
     ACVP_RESULT rv = 0;
-<<<<<<< HEAD
     char full_url[ACVP_ATTR_URL_MAX] = {0};
-=======
-    char constructed_url[ACVP_ATTR_URL_MAX] = {0};
->>>>>>> bbbd3b0f
 
     rv = sanity_check_ctx(ctx);
     if (ACVP_SUCCESS != rv) return rv;
@@ -614,20 +542,11 @@
         return ACVP_MISSING_ARG;
     }
 
-<<<<<<< HEAD
     snprintf(full_url, ACVP_ATTR_URL_MAX - 1,
-            "https://%s:%d/%s%s",
-            ctx->server_name, ctx->server_port,
-            ctx->api_context, url);
+            "https://%s:%d/%s",
+            ctx->server_name, ctx->server_port, url);
 
     return acvp_network_action(ctx, ACVP_NET_GET, full_url, NULL, 0);
-=======
-    snprintf(constructed_url, ACVP_ATTR_URL_MAX - 1,
-             "https://%s:%d/%s",
-             ctx->server_name, ctx->server_port, url);
-
-    return acvp_network_action(ctx, ACVP_NET_GET, constructed_url, NULL, 0);
->>>>>>> bbbd3b0f
 }
 
 #define JWT_EXPIRED_STR "JWT expired"
