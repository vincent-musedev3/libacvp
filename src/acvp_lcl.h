--- conflicted
+++ resolved
@@ -273,10 +273,8 @@
 #define ACVP_KDF135_IKEV1_SKEY_MAX 2048 // arbitrary for now
 #define ACVP_KDF135_IKE_COOKIE_LEN_MAX 32
 #define ACVP_KDF135_IKEV1_GXY_LEN_MAX 32
-<<<<<<< HEAD
 #define ACVP_KDF135_X963_KEYDATA_MAX 4096/8
 #define ACVP_KDF135_X963_INPUT_MAX 1024/8
-=======
 
 #define ACVP_KDF135_TLS_PMSECRET_BIT_MAX (384)
 #define ACVP_KDF135_TLS_PMSECRET_BYTE_MAX (ACVP_KDF135_TLS_PMSECRET_BIT_MAX >> 3)
@@ -314,7 +312,6 @@
  * END KDF135_IKEV2
  */
 
->>>>>>> 6d9cde8b
 #define ACVP_KDF108_STRING_MAX 1024 /**< 4096 bits max for keyout, 1024 characters */
 
 #define ACVP_HMAC_MSG_MAX       1024
