--- conflicted
+++ resolved
@@ -115,17 +115,9 @@
     stc->dh_secret_len = dh_secret_len;
     stc->keying_material_len = keying_material_len;
 
-<<<<<<< HEAD
-    stc->init_nonce = calloc(ACVP_KDF135_IKEV2_INIT_NONCE_STR_MAX + 1,
-=======
     stc->init_nonce = calloc(ACVP_KDF135_IKEV2_INIT_NONCE_BYTE_MAX,
->>>>>>> 4edc35b3
                              sizeof(unsigned char));
     if (!stc->init_nonce) { return ACVP_MALLOC_FAIL; }
-
-<<<<<<< HEAD
-    stc->resp_nonce = calloc(ACVP_KDF135_IKEV2_RESP_NONCE_STR_MAX + 1,
-=======
     rv = acvp_hexstr_to_bin(init_nonce, stc->init_nonce, ACVP_KDF135_IKEV2_INIT_NONCE_BYTE_MAX, &(stc->init_nonce_len));
     if (rv != ACVP_SUCCESS) {
         ACVP_LOG_ERR("Hex conversion failure (init_nonce)");
@@ -133,7 +125,6 @@
     }
     
     stc->resp_nonce = calloc(ACVP_KDF135_IKEV2_RESP_NONCE_BYTE_MAX,
->>>>>>> 4edc35b3
                              sizeof(unsigned char));
     if (!stc->resp_nonce) { return ACVP_MALLOC_FAIL; }
     rv = acvp_hexstr_to_bin(resp_nonce, stc->resp_nonce, ACVP_KDF135_IKEV2_RESP_NONCE_BYTE_MAX, &(stc->resp_nonce_len));
@@ -142,11 +133,7 @@
         return rv;
     }
 
-<<<<<<< HEAD
-    stc->init_spi = calloc(ACVP_KDF135_IKEV2_SPI_STR_MAX + 1,
-=======
     stc->init_spi = calloc(ACVP_KDF135_IKEV2_SPI_BYTE_MAX,
->>>>>>> 4edc35b3
                            sizeof(unsigned char));
     if (!stc->init_spi) { return ACVP_MALLOC_FAIL; }
     rv = acvp_hexstr_to_bin(init_spi, stc->init_spi, ACVP_KDF135_IKEV2_SPI_BYTE_MAX, &(stc->init_spi_len));
@@ -155,11 +142,7 @@
         return rv;
     }
 
-<<<<<<< HEAD
-    stc->resp_spi = calloc(ACVP_KDF135_IKEV2_SPI_STR_MAX + 1,
-=======
     stc->resp_spi = calloc(ACVP_KDF135_IKEV2_SPI_BYTE_MAX,
->>>>>>> 4edc35b3
                            sizeof(unsigned char));
     if (!stc->resp_spi) { return ACVP_MALLOC_FAIL; }
     rv = acvp_hexstr_to_bin(resp_spi, stc->resp_spi, ACVP_KDF135_IKEV2_SPI_BYTE_MAX, &(stc->resp_spi_len));
@@ -168,11 +151,7 @@
         return rv;
     }
 
-<<<<<<< HEAD
-    stc->gir = calloc(ACVP_KDF135_IKEV2_DH_SHARED_SECRET_STR_MAX + 1,
-=======
     stc->gir = calloc(ACVP_KDF135_IKEV2_DH_SHARED_SECRET_BYTE_MAX,
->>>>>>> 4edc35b3
                       sizeof(unsigned char));
     if (!stc->gir) { return ACVP_MALLOC_FAIL; }
     rv = acvp_hexstr_to_bin(gir, stc->gir, ACVP_KDF135_IKEV2_DH_SHARED_SECRET_BYTE_MAX, &(stc->gir_len));
@@ -181,11 +160,7 @@
         return rv;
     }
 
-<<<<<<< HEAD
-    stc->gir_new = calloc(ACVP_KDF135_IKEV2_DH_SHARED_SECRET_STR_MAX + 1,
-=======
     stc->gir_new = calloc(ACVP_KDF135_IKEV2_DH_SHARED_SECRET_BYTE_MAX,
->>>>>>> 4edc35b3
                           sizeof(unsigned char));
     if (!stc->gir_new) { return ACVP_MALLOC_FAIL; }
     rv = acvp_hexstr_to_bin(gir_new, stc->gir_new, ACVP_KDF135_IKEV2_DH_SHARED_SECRET_BYTE_MAX, &(stc->gir_new_len));
@@ -195,25 +170,6 @@
     }
     
     /* allocate memory for answers so app doesn't have to touch library memory */
-<<<<<<< HEAD
-    stc->s_key_seed = calloc(ACVP_KDF135_IKEV2_SKEY_SEED_STR_MAX  + 1,
-                             sizeof(unsigned char));
-    if (!stc->s_key_seed) { return ACVP_MALLOC_FAIL; }
-    
-    stc->s_key_seed_rekey = calloc(ACVP_KDF135_IKEV2_SKEY_SEED_STR_MAX + 1,
-                                   sizeof(unsigned char));
-    if (!stc->s_key_seed_rekey) { return ACVP_MALLOC_FAIL; }
-    
-    stc->derived_keying_material = calloc(ACVP_KDF135_IKEV2_DKEY_MATERIAL_STR_MAX + 1,
-                                          sizeof(unsigned char));
-    if (!stc->derived_keying_material) { return ACVP_MALLOC_FAIL; }
-    
-    stc->derived_keying_material_child_dh = calloc(ACVP_KDF135_IKEV2_DKEY_MATERIAL_STR_MAX + 1,
-                                                   sizeof(unsigned char));
-    if (!stc->derived_keying_material_child_dh) { return ACVP_MALLOC_FAIL; }
-    
-    stc->derived_keying_material_child = calloc(ACVP_KDF135_IKEV2_DKEY_MATERIAL_STR_MAX + 1,
-=======
     stc->s_key_seed = calloc(ACVP_KDF135_IKEV2_SKEY_SEED_BYTE_MAX,
                              sizeof(unsigned char));
     if (!stc->s_key_seed) { return ACVP_MALLOC_FAIL; }
@@ -231,7 +187,6 @@
     if (!stc->derived_keying_material_child_dh) { return ACVP_MALLOC_FAIL; }
     
     stc->derived_keying_material_child = calloc(ACVP_KDF135_IKEV2_DKEY_MATERIAL_BYTE_MAX,
->>>>>>> 4edc35b3
                                                 sizeof(unsigned char));
     if (!stc->derived_keying_material_child) { return ACVP_MALLOC_FAIL; }
     
