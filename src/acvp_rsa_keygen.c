--- conflicted
+++ resolved
@@ -295,11 +295,7 @@
     int info_gen_by_server, rand_pq, seed_len = 0;
     char *pub_exp_mode, *key_format, *prime_test;
     char *hash_alg = NULL;
-<<<<<<< HEAD
-    char *e_str = NULL, *alg_str, *mode_str, *seed;
-=======
     char *e_str = NULL, *alg_str, *mode_str, *seed = NULL;
->>>>>>> 6d9cde8b
     int bitlen1 = 0, bitlen2 = 0, bitlen3 = 0, bitlen4 = 0;
     
     alg_str = (char *) json_object_get_string(obj, "algorithm");
