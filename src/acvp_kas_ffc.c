/*****************************************************************************
* Copyright (c) 2018, Cisco Systems, Inc.
* All rights reserved.

* Redistribution and use in source and binary forms, with or without modification,
* are permitted provided that the following conditions are met:
*
* 1. Redistributions of source code must retain the above copyright notice,
*    this list of conditions and the following disclaimer.
*
* 2. Redistributions in binary form must reproduce the above copyright notice,
*    this list of conditions and the following disclaimer in the documentation
*    and/or other materials provided with the distribution.
*
* THIS SOFTWARE IS PROVIDED BY THE COPYRIGHT HOLDERS AND CONTRIBUTORS "AS IS"
* AND ANY EXPRESS OR IMPLIED WARRANTIES, INCLUDING, BUT NOT LIMITED TO, THE
* IMPLIED WARRANTIES OF MERCHANTABILITY AND FITNESS FOR A PARTICULAR PURPOSE ARE
* DISCLAIMED. IN NO EVENT SHALL THE COPYRIGHT HOLDER OR CONTRIBUTORS BE LIABLE
* FOR ANY DIRECT, INDIRECT, INCIDENTAL, SPECIAL, EXEMPLARY, OR CONSEQUENTIAL
* DAMAGES (INCLUDING, BUT NOT LIMITED TO, PROCUREMENT OF SUBSTITUTE GOODS OR
* SERVICES; LOSS OF USE, DATA, OR PROFITS; OR BUSINESS INTERRUPTION) HOWEVER
* CAUSED AND ON ANY THEORY OF LIABILITY, WHETHER IN CONTRACT, STRICT LIABILITY,
* OR TORT (INCLUDING NEGLIGENCE OR OTHERWISE) ARISING IN ANY WAY OUT OF THE
* USE OF THIS SOFTWARE, EVEN IF ADVISED OF THE POSSIBILITY OF SUCH DAMAGE.
*****************************************************************************/
#include <stdio.h>
#include <string.h>
#include <stdlib.h>

#include "acvp.h"
#include "acvp_lcl.h"
#include "parson.h"
#include "safe_lib.h"

/*
 * After the test case has been processed by the DUT, the results
 * need to be JSON formated to be included in the vector set results
 * file that will be uploaded to the server.  This routine handles
 * the JSON processing for a single test case.
 */
static ACVP_RESULT acvp_kas_ffc_output_comp_tc(ACVP_CTX *ctx,
                                               ACVP_KAS_FFC_TC *stc,
                                               JSON_Object *tc_rsp) {
    ACVP_RESULT rv = ACVP_SUCCESS;
    char *tmp = NULL;

    tmp = calloc(ACVP_KAS_FFC_STR_MAX + 1, sizeof(char));
    if (!tmp) {
        ACVP_LOG_ERR("Unable to malloc in acvp_aes_output_mct_tc");
        return ACVP_MALLOC_FAIL;
    }

    if (stc->test_type == ACVP_KAS_FFC_TT_VAL) {
        int diff = 1;

        memcmp_s(stc->chash, ACVP_KAS_FFC_BYTE_MAX,
                 stc->z, stc->zlen, &diff);
        if (!diff) {
            json_object_set_boolean(tc_rsp, "testPassed", 1);
        } else {
            json_object_set_boolean(tc_rsp, "testPassed", 0);
        }
        goto end;
    }

    memzero_s(tmp, ACVP_KAS_FFC_STR_MAX);
    rv = acvp_bin_to_hexstr(stc->piut, stc->piutlen, tmp, ACVP_KAS_FFC_STR_MAX);
    if (rv != ACVP_SUCCESS) {
        ACVP_LOG_ERR("hex conversion failure (Z)");
        goto end;
    }
    json_object_set_string(tc_rsp, "ephemeralPublicIut", tmp);

    memzero_s(tmp, ACVP_KAS_FFC_STR_MAX);
    rv = acvp_bin_to_hexstr(stc->chash, stc->chashlen, tmp, ACVP_KAS_FFC_STR_MAX);
    if (rv != ACVP_SUCCESS) {
        ACVP_LOG_ERR("hex conversion failure (Z)");
        goto end;
    }
    json_object_set_string(tc_rsp, "hashZIut", tmp);

end:
    if (tmp) free(tmp);

    return rv;
}

static ACVP_RESULT acvp_kas_ffc_init_comp_tc(ACVP_CTX *ctx,
                                             ACVP_KAS_FFC_TC *stc,
                                             unsigned int tc_id,
                                             ACVP_HASH_ALG hash_alg,
                                             const char *p,
                                             const char *q,
                                             const char *g,
                                             const char *eps,
                                             const char *epri,
                                             const char *epui,
                                             const char *z) {
    ACVP_RESULT rv;

    stc->mode = ACVP_KAS_FFC_MODE_COMPONENT;
    stc->md = hash_alg;

    stc->p = calloc(1, ACVP_KAS_FFC_BYTE_MAX);
    if (!stc->p) { return ACVP_MALLOC_FAIL; }
    rv = acvp_hexstr_to_bin(p, stc->p, ACVP_KAS_FFC_BYTE_MAX, &(stc->plen));
    if (rv != ACVP_SUCCESS) {
        ACVP_LOG_ERR("Hex conversion failure (p)");
        return rv;
    }

    stc->q = calloc(1, ACVP_KAS_FFC_BYTE_MAX);
    if (!stc->q) { return ACVP_MALLOC_FAIL; }
    rv = acvp_hexstr_to_bin(q, stc->q, ACVP_KAS_FFC_BYTE_MAX, &(stc->qlen));
    if (rv != ACVP_SUCCESS) {
        ACVP_LOG_ERR("Hex conversion failure (q)");
        return rv;
    }

    stc->g = calloc(1, ACVP_KAS_FFC_BYTE_MAX);
    if (!stc->g) { return ACVP_MALLOC_FAIL; }
    rv = acvp_hexstr_to_bin(g, stc->g, ACVP_KAS_FFC_BYTE_MAX, &(stc->glen));
    if (rv != ACVP_SUCCESS) {
        ACVP_LOG_ERR("Hex conversion failure (g)");
        return rv;
    }

    stc->eps = calloc(1, ACVP_KAS_FFC_BYTE_MAX);
    if (!stc->eps) { return ACVP_MALLOC_FAIL; }
    rv = acvp_hexstr_to_bin(eps, stc->eps, ACVP_KAS_FFC_BYTE_MAX, &(stc->epslen));
    if (rv != ACVP_SUCCESS) {
        ACVP_LOG_ERR("Hex conversion failure (eps)");
        return rv;
    }

    stc->epri = calloc(1, ACVP_KAS_FFC_BYTE_MAX);
    if (!stc->epri) { return ACVP_MALLOC_FAIL; }
    stc->epui = calloc(1, ACVP_KAS_FFC_BYTE_MAX);
    if (!stc->epui) { return ACVP_MALLOC_FAIL; }
    stc->chash = calloc(1, ACVP_KAS_FFC_BYTE_MAX);
    if (!stc->chash) { return ACVP_MALLOC_FAIL; }
    stc->piut = calloc(1, ACVP_KAS_FFC_BYTE_MAX);
    if (!stc->piut) { return ACVP_MALLOC_FAIL; }

    stc->z = calloc(1, ACVP_KAS_FFC_BYTE_MAX);
    if (!stc->z) { return ACVP_MALLOC_FAIL; }

    if (stc->test_type == ACVP_KAS_FFC_TT_VAL) {
        rv = acvp_hexstr_to_bin(z, stc->z, ACVP_KAS_FFC_BYTE_MAX, &(stc->zlen));
        if (rv != ACVP_SUCCESS) {
            ACVP_LOG_ERR("Hex conversion failure (z)");
            return rv;
        }
        rv = acvp_hexstr_to_bin(epri, stc->epri, ACVP_KAS_FFC_BYTE_MAX, &(stc->eprilen));
        if (rv != ACVP_SUCCESS) {
            ACVP_LOG_ERR("Hex conversion failure (epri)");
            return rv;
        }
        rv = acvp_hexstr_to_bin(epui, stc->epui, ACVP_KAS_FFC_BYTE_MAX, &(stc->epuilen));
        if (rv != ACVP_SUCCESS) {
            ACVP_LOG_ERR("Hex conversion failure (epui)");
            return rv;
        }
    }
    return ACVP_SUCCESS;
}

/*
 * This function simply releases the data associated with
 * a test case.
 */
static ACVP_RESULT acvp_kas_ffc_release_tc(ACVP_KAS_FFC_TC *stc) {
    if (stc->piut) free(stc->piut);
    if (stc->epri) free(stc->epri);
    if (stc->epui) free(stc->epui);
    if (stc->eps) free(stc->eps);
    if (stc->z) free(stc->z);
    if (stc->chash) free(stc->chash);
    if (stc->p) free(stc->p);
    if (stc->q) free(stc->q);
    if (stc->g) free(stc->g);
    return ACVP_SUCCESS;
}

static ACVP_KAS_FFC_TEST_TYPE read_test_type(const char *str) {
    int diff = 1;

    strcmp_s("AFT", 3, str, &diff);
    if (!diff) return ACVP_KAS_FFC_TT_AFT;

    strcmp_s("VAL", 3, str, &diff);
    if (!diff) return ACVP_KAS_FFC_TT_VAL;

    return 0;
}

static ACVP_RESULT acvp_kas_ffc_comp(ACVP_CTX *ctx,
                                     ACVP_CAPS_LIST *cap,
                                     ACVP_TEST_CASE *tc,
                                     ACVP_KAS_FFC_TC *stc,
                                     JSON_Object *obj,
                                     JSON_Array *r_garr) {
    JSON_Value *groupval;
    JSON_Object *groupobj = NULL;
    JSON_Array *groups;
    JSON_Value *testval;
    JSON_Object *testobj = NULL;
    JSON_Array *tests, *r_tarr = NULL;
    JSON_Value *r_tval = NULL, *r_gval = NULL;  /* Response testval, groupval */
    JSON_Object *r_tobj = NULL, *r_gobj = NULL; /* Response testobj, groupobj */
    const char *hash_str = NULL;
    ACVP_HASH_ALG hash_alg = 0;
    char *p = NULL, *q = NULL, *g = NULL;
    unsigned int i, g_cnt;
    int j, t_cnt, tc_id;
    ACVP_RESULT rv;
    const char *test_type;

    groups = json_object_get_array(obj, "testGroups");
    g_cnt = json_array_get_count(groups);

    for (i = 0; i < g_cnt; i++) {
        int tgId = 0;
        groupval = json_array_get_value(groups, i);
        groupobj = json_value_get_object(groupval);

        /*
         * Create a new group in the response with the tgid
         * and an array of tests
         */
        r_gval = json_value_init_object();
        r_gobj = json_value_get_object(r_gval);
        tgId = json_object_get_number(groupobj, "tgId");
        if (!tgId) {
            ACVP_LOG_ERR("Missing tgid from server JSON groub obj");
            rv = ACVP_MALFORMED_JSON;
            goto err;
        }
        json_object_set_number(r_gobj, "tgId", tgId);
        json_object_set_value(r_gobj, "tests", json_value_init_array());
        r_tarr = json_object_get_array(r_gobj, "tests");

        hash_str = json_object_get_string(groupobj, "hashAlg");
        if (!hash_str) {
            ACVP_LOG_ERR("Server JSON missing 'hashAlg'");
            rv = ACVP_MISSING_ARG;
            goto err;
        }
        hash_alg = acvp_lookup_hash_alg(hash_str);
        if (hash_alg != ACVP_SHA224 && hash_alg != ACVP_SHA256 &&
            hash_alg != ACVP_SHA384 && hash_alg != ACVP_SHA512) {
            ACVP_LOG_ERR("Server JSON invalid 'hashAlg'");
            rv = ACVP_INVALID_ARG;
            goto err;
        }

        test_type = json_object_get_string(groupobj, "testType");
        if (!test_type) {
            ACVP_LOG_ERR("Server JSON missing 'testType'");
            rv = ACVP_MISSING_ARG;
            goto err;
        }
        stc->test_type = read_test_type(test_type);
        if (!stc->test_type) {
            ACVP_LOG_ERR("Server JSON invalid 'testType'");
            rv = ACVP_INVALID_ARG;
            goto err;
        }

        p = (char *)json_object_get_string(groupobj, "p");
        if (!p) {
            ACVP_LOG_ERR("Server JSON missing 'p'");
            rv = ACVP_MISSING_ARG;
            goto err;
        }
        if (strnlen_s(p, ACVP_KAS_FFC_STR_MAX + 1) > ACVP_KAS_FFC_STR_MAX) {
            ACVP_LOG_ERR("p too long, max allowed=(%d)",
                         ACVP_KAS_FFC_STR_MAX);
            rv = ACVP_INVALID_ARG;
            goto err;
        }

        q = (char *)json_object_get_string(groupobj, "q");
        if (!q) {
            ACVP_LOG_ERR("Server JSON missing 'q'");
            rv = ACVP_MISSING_ARG;
            goto err;
        }
        if (strnlen_s(q, ACVP_KAS_FFC_STR_MAX + 1) > ACVP_KAS_FFC_STR_MAX) {
            ACVP_LOG_ERR("q too long, max allowed=(%d)",
                         ACVP_KAS_FFC_STR_MAX);
            rv = ACVP_INVALID_ARG;
            goto err;
        }

        g = (char *)json_object_get_string(groupobj, "g");
        if (!g) {
            ACVP_LOG_ERR("Server JSON missing 'g'");
            rv = ACVP_MISSING_ARG;
            goto err;
        }
        if (strnlen_s(g, ACVP_KAS_FFC_STR_MAX + 1) > ACVP_KAS_FFC_STR_MAX) {
            ACVP_LOG_ERR("g too long, max allowed=(%d)",
                         ACVP_KAS_FFC_STR_MAX);
            rv = ACVP_INVALID_ARG;
            goto err;
        }

        ACVP_LOG_INFO("    Test group: %d", i);
        ACVP_LOG_INFO("      test type: %s", test_type);
        ACVP_LOG_INFO("           hash: %s", hash_str);
        ACVP_LOG_INFO("              p: %s", p);
        ACVP_LOG_INFO("              q: %s", q);
        ACVP_LOG_INFO("              g: %s", g);

        tests = json_object_get_array(groupobj, "tests");
        t_cnt = json_array_get_count(tests);

        for (j = 0; j < t_cnt; j++) {
            const char *eps = NULL, *z = NULL, *epri = NULL, *epui = NULL;

            ACVP_LOG_INFO("Found new KAS-FFC Component test vector...");
            testval = json_array_get_value(tests, j);
            testobj = json_value_get_object(testval);
            tc_id = (unsigned int)json_object_get_number(testobj, "tcId");

            eps = json_object_get_string(testobj, "ephemeralPublicServer");
            if (!eps) {
                ACVP_LOG_ERR("Server JSON missing 'ephemeralPublicServer'");
                rv = ACVP_MISSING_ARG;
                goto err;
            }
            if (strnlen_s(eps, ACVP_KAS_FFC_STR_MAX + 1)
                > ACVP_KAS_FFC_STR_MAX) {
                ACVP_LOG_ERR("ephemeralPublicServer too long, max allowed=(%d)",
                             ACVP_KAS_FFC_STR_MAX);
                rv = ACVP_INVALID_ARG;
                goto err;
            }

            if (stc->test_type == ACVP_KAS_FFC_TT_VAL) {
                /*
                 * Validate
                 */
                epri = json_object_get_string(testobj, "ephemeralPrivateIut");
                if (!epri) {
                    ACVP_LOG_ERR("Server JSON missing 'ephemeralPrivateIut'");
                    rv = ACVP_MISSING_ARG;
                    goto err;
                }
                if (strnlen_s(epri, ACVP_KAS_FFC_STR_MAX + 1)
                    > ACVP_KAS_FFC_STR_MAX) {
                    ACVP_LOG_ERR("ephemeralPrivateIut too long, max allowed=(%d)",
                                 ACVP_KAS_FFC_STR_MAX);
                    rv = ACVP_INVALID_ARG;
                    goto err;
                }

                epui = json_object_get_string(testobj, "ephemeralPublicIut");
                if (!epui) {
                    ACVP_LOG_ERR("Server JSON missing 'ephemeralPublicIut'");
                    rv = ACVP_MISSING_ARG;
                    goto err;
                }
                if (strnlen_s(epui, ACVP_KAS_FFC_STR_MAX + 1)
                    > ACVP_KAS_FFC_STR_MAX) {
                    ACVP_LOG_ERR("ephemeralPublicIut too long, max allowed=(%d)",
                                 ACVP_KAS_FFC_STR_MAX);
                    rv = ACVP_INVALID_ARG;
                    goto err;
                }

                z = json_object_get_string(testobj, "hashZIut");
                if (!z) {
                    ACVP_LOG_ERR("Server JSON missing 'hashZIut'");
                    rv = ACVP_MISSING_ARG;
                    goto err;
                }
                if (strnlen_s(z, ACVP_KAS_FFC_STR_MAX + 1)
                    > ACVP_KAS_FFC_STR_MAX) {
                    ACVP_LOG_ERR("hashZIut too long, max allowed=(%d)",
                                 ACVP_KAS_FFC_STR_MAX);
                    rv = ACVP_INVALID_ARG;
                    goto err;
                }
            }

            ACVP_LOG_INFO("            eps: %s", eps);
            ACVP_LOG_INFO("              z: %s", z);
            ACVP_LOG_INFO("           epri: %s", epri);
            ACVP_LOG_INFO("           epui: %s", epui);

            /*
             * Create a new test case in the response
             */
            r_tval = json_value_init_object();
            r_tobj = json_value_get_object(r_tval);

            json_object_set_number(r_tobj, "tcId", tc_id);
            /*
             * Setup the test case data that will be passed down to
             * the crypto module.
             */
            rv = acvp_kas_ffc_init_comp_tc(ctx, stc, tc_id, hash_alg,
                                           p, q, g, eps, epri, epui, z);
            if (rv != ACVP_SUCCESS) {
                acvp_kas_ffc_release_tc(stc);
                goto err;
            }

            /* Process the current KAT test vector... */
            if ((cap->crypto_handler)(tc)) {
                acvp_kas_ffc_release_tc(stc);
                rv = ACVP_CRYPTO_MODULE_FAIL;
                goto err;
            }

            /*
             * Output the test case results using JSON
             */
            rv = acvp_kas_ffc_output_comp_tc(ctx, stc, r_tobj);
            if (rv != ACVP_SUCCESS) {
                ACVP_LOG_ERR("JSON output failure in KAS-FFC module");
                acvp_kas_ffc_release_tc(stc);
                goto err;
            }

            /*
             * Release all the memory associated with the test case
             */
            acvp_kas_ffc_release_tc(stc);

            /* Append the test response value to array */
            json_array_append_value(r_tarr, r_tval);
        }
        json_array_append_value(r_garr, r_gval);
    }
    rv = ACVP_SUCCESS;

err:
    if (rv != ACVP_SUCCESS) {
        json_value_free(r_tval);
        json_value_free(r_gval);
    }
    return rv;
}

ACVP_RESULT acvp_kas_ffc_kat_handler(ACVP_CTX *ctx, JSON_Object *obj) {
    JSON_Value *r_vs_val = NULL;
    JSON_Object *r_vs = NULL;
    JSON_Array *r_garr = NULL; /* Response testarray */
    JSON_Value *reg_arry_val = NULL;
    JSON_Array *reg_arry = NULL;
    JSON_Object *reg_obj = NULL;
    ACVP_CAPS_LIST *cap;
    ACVP_TEST_CASE tc;
    ACVP_KAS_FFC_TC stc;
    ACVP_RESULT rv = ACVP_SUCCESS;
    const char *alg_str = json_object_get_string(obj, "algorithm");
    char *json_result = NULL;
    const char *mode_str = NULL;

    if (!ctx) {
        ACVP_LOG_ERR("No ctx for handler operation");
        return ACVP_NO_CTX;
    }

    alg_str = json_object_get_string(obj, "algorithm");
    if (!alg_str) {
        ACVP_LOG_ERR("unable to parse 'algorithm' from JSON");
        return ACVP_MALFORMED_JSON;
    }

    /*
     * Get a reference to the abstracted test case
     */
    tc.tc.kas_ffc = &stc;
    memzero_s(&stc, sizeof(ACVP_KAS_FFC_TC));

    /*
     * Create ACVP array for response
     */
    rv = acvp_create_array(&reg_obj, &reg_arry_val, &reg_arry);
    if (rv != ACVP_SUCCESS) {
        ACVP_LOG_ERR("Failed to create JSON response struct. ");
        return rv;
    }

    /*
     * Start to build the JSON response
     */
    rv = acvp_setup_json_rsp_group(&ctx, &reg_arry_val, &r_vs_val, &r_vs, alg_str, &r_garr);
    if (rv != ACVP_SUCCESS) {
        ACVP_LOG_ERR("Failed to setup json response");
        return rv;
    }
    mode_str = json_object_get_string(obj, "mode");
    json_object_set_string(r_vs, "mode", mode_str);

    if (mode_str) {
<<<<<<< HEAD
        stc.cipher = acvp_lookup_cipher_w_mode_index(alg_str, mode_str);
        if (stc.cipher != ACVP_KAS_FFC_COMP) {
            ACVP_LOG_ERR("Server JSON invalid 'algorithm' or 'mode'");
            return ACVP_INVALID_ARG;
=======
        if (!strncmp(mode_str, "Component", strlen("Component"))) {
            mode = ACVP_KAS_FFC_MODE_COMPONENT;
            stc.cipher = ACVP_KAS_FFC_COMP;
        } else {
            ACVP_LOG_ERR("Server JSON invalid 'mode'");
            rv = ACVP_INVALID_ARG;
            goto err;
>>>>>>> c0e62525
        }
    } else {
        stc.cipher = ACVP_KAS_FFC_NOCOMP;
    }

    switch (stc.cipher) {
    case ACVP_KAS_FFC_COMP:
        cap = acvp_locate_cap_entry(ctx, ACVP_KAS_FFC_COMP);
        if (!cap) {
            ACVP_LOG_ERR("ACVP server requesting unsupported capability");
            rv = ACVP_UNSUPPORTED_OP;
            goto err;
        }
<<<<<<< HEAD
        rv = acvp_kas_ffc_comp(ctx, cap, &tc, &stc, obj, r_garr);
        if (rv != ACVP_SUCCESS) return rv;

=======
        rv = acvp_kas_ffc_comp(ctx, cap, &tc, &stc, obj, mode, r_garr);
        if (rv != ACVP_SUCCESS) {
            goto err;
        }
>>>>>>> c0e62525
        break;

    case ACVP_KAS_FFC_MODE_NOCOMP:
    default:
        ACVP_LOG_ERR("ACVP server requesting unsupported KAS-FFC mode");
        rv = ACVP_UNSUPPORTED_OP;
        goto err;
    }
    json_array_append_value(reg_arry, r_vs_val);

    json_result = json_serialize_to_string_pretty(ctx->kat_resp, NULL);
    if (ctx->debug == ACVP_LOG_LVL_VERBOSE) {
        printf("\n\n%s\n\n", json_result);
    } else {
        ACVP_LOG_INFO("\n\n%s\n\n", json_result);
    }
    json_free_serialized_string(json_result);
    rv = ACVP_SUCCESS;

err:
    if (rv != ACVP_SUCCESS) {
        acvp_kas_ffc_release_tc(&stc);
        json_value_free(r_vs_val);
    }
    return rv;
}<|MERGE_RESOLUTION|>--- conflicted
+++ resolved
@@ -498,20 +498,11 @@
     json_object_set_string(r_vs, "mode", mode_str);
 
     if (mode_str) {
-<<<<<<< HEAD
         stc.cipher = acvp_lookup_cipher_w_mode_index(alg_str, mode_str);
         if (stc.cipher != ACVP_KAS_FFC_COMP) {
             ACVP_LOG_ERR("Server JSON invalid 'algorithm' or 'mode'");
-            return ACVP_INVALID_ARG;
-=======
-        if (!strncmp(mode_str, "Component", strlen("Component"))) {
-            mode = ACVP_KAS_FFC_MODE_COMPONENT;
-            stc.cipher = ACVP_KAS_FFC_COMP;
-        } else {
-            ACVP_LOG_ERR("Server JSON invalid 'mode'");
             rv = ACVP_INVALID_ARG;
             goto err;
->>>>>>> c0e62525
         }
     } else {
         stc.cipher = ACVP_KAS_FFC_NOCOMP;
@@ -525,16 +516,11 @@
             rv = ACVP_UNSUPPORTED_OP;
             goto err;
         }
-<<<<<<< HEAD
         rv = acvp_kas_ffc_comp(ctx, cap, &tc, &stc, obj, r_garr);
-        if (rv != ACVP_SUCCESS) return rv;
-
-=======
-        rv = acvp_kas_ffc_comp(ctx, cap, &tc, &stc, obj, mode, r_garr);
         if (rv != ACVP_SUCCESS) {
             goto err;
         }
->>>>>>> c0e62525
+
         break;
 
     case ACVP_KAS_FFC_MODE_NOCOMP:
