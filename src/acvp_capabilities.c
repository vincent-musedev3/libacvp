/** @file */
/*****************************************************************************
* Copyright (c) 2018, Cisco Systems, Inc.
* All rights reserved.

* Redistribution and use in source and binary forms, with or without modification,
* are permitted provided that the following conditions are met:
*
* 1. Redistributions of source code must retain the above copyright notice,
*    this list of conditions and the following disclaimer.
*
* 2. Redistributions in binary form must reproduce the above copyright notice,
*    this list of conditions and the following disclaimer in the documentation
*    and/or other materials provided with the distribution.
*
* THIS SOFTWARE IS PROVIDED BY THE COPYRIGHT HOLDERS AND CONTRIBUTORS "AS IS"
* AND ANY EXPRESS OR IMPLIED WARRANTIES, INCLUDING, BUT NOT LIMITED TO, THE
* IMPLIED WARRANTIES OF MERCHANTABILITY AND FITNESS FOR A PARTICULAR PURPOSE ARE
* DISCLAIMED. IN NO EVENT SHALL THE COPYRIGHT HOLDER OR CONTRIBUTORS BE LIABLE
* FOR ANY DIRECT, INDIRECT, INCIDENTAL, SPECIAL, EXEMPLARY, OR CONSEQUENTIAL
* DAMAGES (INCLUDING, BUT NOT LIMITED TO, PROCUREMENT OF SUBSTITUTE GOODS OR
* SERVICES; LOSS OF USE, DATA, OR PROFITS; OR BUSINESS INTERRUPTION) HOWEVER
* CAUSED AND ON ANY THEORY OF LIABILITY, WHETHER IN CONTRACT, STRICT LIABILITY,
* OR TORT (INCLUDING NEGLIGENCE OR OTHERWISE) ARISING IN ANY WAY OUT OF THE
* USE OF THIS SOFTWARE, EVEN IF ADVISED OF THE POSSIBILITY OF SUCH DAMAGE.
*****************************************************************************/
#include <stdio.h>
#include <string.h>
#include <stdlib.h>
#ifdef WIN32
#include <io.h>
#else
#include <unistd.h>
#endif
#include "acvp.h"
#include "acvp_lcl.h"
#include "parson.h"
#include "safe_str_lib.h"

/*
 * Adds the length provided to the linked list of
 * supported lengths.
 */
static ACVP_RESULT acvp_cap_add_length(ACVP_SL_LIST **list, int len) {
    ACVP_SL_LIST *l = *list;
    ACVP_SL_LIST *new_sl;

    /*
     * Allocate some space for the new entry
     */
    new_sl = calloc(1, sizeof(ACVP_SL_LIST));
    if (!new_sl) {
        return ACVP_MALLOC_FAIL;
    }
    new_sl->length = len;

    /*
     * See if we need to create the list first
     */
    if (!l) {
        *list = new_sl;
    } else {
        /*
         * Find the end of the list and add the new entry there
         */
        while (l->next) {
            l = l->next;
        }
        l->next = new_sl;
    }
    return ACVP_SUCCESS;
}

static ACVP_DSA_CAP *allocate_dsa_cap(void) {
    ACVP_DSA_CAP *cap = NULL;
    ACVP_DSA_CAP_MODE *modes = NULL;
    int i = 0;

    // Allocate the capability object
    cap = calloc(1, sizeof(ACVP_DSA_CAP));
    if (!cap) return NULL;

    // Allocate the array of dsa_mode
    modes = calloc(ACVP_DSA_MAX_MODES, sizeof(ACVP_DSA_CAP_MODE));
    if (!modes) {
        free(cap);
        return NULL;
    }
    cap->dsa_cap_mode = modes;

    /*
     * Set the cap_mode types
     */
    for (i = 0; i < ACVP_DSA_MAX_MODES; i++) {
        // The ACVP_DSA_MODE enum starts at 1
        cap->dsa_cap_mode[i].cap_mode = (ACVP_DSA_MODE)(i + 1);
    }

    return cap;
}

static ACVP_KAS_ECC_CAP *allocate_kas_ecc_cap(void) {
    ACVP_KAS_ECC_CAP *cap = NULL;
    ACVP_KAS_ECC_CAP_MODE *modes = NULL;
    int i = 0;

    cap = calloc(1, sizeof(ACVP_KAS_ECC_CAP));
    if (!cap) {
        return NULL;
    }

    modes = calloc(ACVP_KAS_ECC_MAX_MODES, sizeof(ACVP_KAS_ECC_CAP_MODE));
    if (!modes) {
        free(cap);
        return NULL;
    }
    cap->kas_ecc_mode = (ACVP_KAS_ECC_CAP_MODE *)modes;

    for (i = 0; i < ACVP_KAS_ECC_MAX_MODES; i++) {
        cap->kas_ecc_mode[i].cap_mode = (ACVP_KAS_ECC_MODE)(i + 1);
    }

    return cap;
}

static ACVP_KAS_FFC_CAP *allocate_kas_ffc_cap(void) {
    ACVP_KAS_FFC_CAP *cap = NULL;
    ACVP_KAS_FFC_MODE *modes = NULL;
    int i = 0;

    cap = calloc(1, sizeof(ACVP_KAS_FFC_CAP));
    if (!cap) {
        return NULL;
    }

    modes = calloc(ACVP_KAS_FFC_MAX_MODES, sizeof(ACVP_KAS_FFC_CAP_MODE));
    if (!modes) {
        free(cap);
        return NULL;
    }

    cap->kas_ffc_mode = (ACVP_KAS_FFC_CAP_MODE *)modes;
    for (i = 0; i < ACVP_KAS_FFC_MAX_MODES; i++) {
        cap->kas_ffc_mode[i].cap_mode = (ACVP_KAS_FFC_MODE)(i + 1);
    }

    return cap;
}

/*!
 * @brief Create and append an ACVP_CAPS_LIST object
 *        to the current list.
 *
 * This function is designed to handle all of the
 * ACVP_CIPHER and ACVP_CAP_TYPE permutations.
 *
 * @param[in] ctx Pointer to ACVP_CTX whose cap_list will be appended to.
 * @param[in] type ACVP_CAP_TYPE enum value.
 * @param[in] cipher ACVP_CIPHER enum value.
 * @param[in] crypto_handler The function pointer for crypto module callback.
 *
 * @return ACVP_RESULT
 */
static ACVP_RESULT acvp_cap_list_append(ACVP_CTX *ctx,
                                        ACVP_CAP_TYPE type,
                                        ACVP_CIPHER cipher,
                                        int (*crypto_handler)(ACVP_TEST_CASE *test_case)) {
    ACVP_CAPS_LIST *cap_entry, *cap_e2;
    ACVP_RESULT rv = ACVP_SUCCESS;

    /*
     * Check for duplicate entry
     */
    if (acvp_locate_cap_entry(ctx, cipher)) {
        return ACVP_DUP_CIPHER;
    }

    cap_entry = calloc(1, sizeof(ACVP_CAPS_LIST));
    if (!cap_entry) {
        return ACVP_MALLOC_FAIL;
    }

    switch (type) {
    case ACVP_CMAC_TYPE:
        cap_entry->cap.cmac_cap = calloc(1, sizeof(ACVP_CMAC_CAP));
        if (!cap_entry->cap.cmac_cap) {
            rv = ACVP_MALLOC_FAIL;
            goto err;
        }
        break;

    case ACVP_DRBG_TYPE:
        cap_entry->cap.drbg_cap = calloc(1, sizeof(ACVP_DRBG_CAP));
        if (!cap_entry->cap.drbg_cap) {
            rv = ACVP_MALLOC_FAIL;
            goto err;
        }
        break;

    case ACVP_DSA_TYPE:
        cap_entry->cap.dsa_cap = allocate_dsa_cap();
        if (!cap_entry->cap.dsa_cap) {
            rv = ACVP_MALLOC_FAIL;
            goto err;
        }
        break;

    case ACVP_ECDSA_KEYGEN_TYPE:
        if (cipher != ACVP_ECDSA_KEYGEN) {
            rv = ACVP_INVALID_ARG;
            goto err;
        }
        cap_entry->cap.ecdsa_keygen_cap = calloc(1, sizeof(ACVP_ECDSA_CAP));
        if (!cap_entry->cap.ecdsa_keygen_cap) {
            rv = ACVP_MALLOC_FAIL;
            goto err;
        }
        break;

    case ACVP_ECDSA_KEYVER_TYPE:
        if (cipher != ACVP_ECDSA_KEYVER) {
            rv = ACVP_INVALID_ARG;
            goto err;
        }
        cap_entry->cap.ecdsa_keyver_cap = calloc(1, sizeof(ACVP_ECDSA_CAP));
        if (!cap_entry->cap.ecdsa_keyver_cap) {
            rv = ACVP_MALLOC_FAIL;
            goto err;
        }
        break;

    case ACVP_ECDSA_SIGGEN_TYPE:
        if (cipher != ACVP_ECDSA_SIGGEN) {
            rv = ACVP_INVALID_ARG;
            goto err;
        }
        cap_entry->cap.ecdsa_siggen_cap = calloc(1, sizeof(ACVP_ECDSA_CAP));
        if (!cap_entry->cap.ecdsa_siggen_cap) {
            rv = ACVP_MALLOC_FAIL;
            goto err;
        }
        break;

    case ACVP_ECDSA_SIGVER_TYPE:
        if (cipher != ACVP_ECDSA_SIGVER) {
            rv = ACVP_INVALID_ARG;
            goto err;
        }
        cap_entry->cap.ecdsa_sigver_cap = calloc(1, sizeof(ACVP_ECDSA_CAP));
        if (!cap_entry->cap.ecdsa_sigver_cap) {
            rv = ACVP_MALLOC_FAIL;
            goto err;
        }
        break;

    case ACVP_HASH_TYPE:
        cap_entry->cap.hash_cap = calloc(1, sizeof(ACVP_HASH_CAP));
        if (!cap_entry->cap.hash_cap) {
            rv = ACVP_MALLOC_FAIL;
            goto err;
        }
        break;

    case ACVP_HMAC_TYPE:
        cap_entry->cap.hmac_cap = calloc(1, sizeof(ACVP_HMAC_CAP));
        if (!cap_entry->cap.hmac_cap) {
            rv = ACVP_MALLOC_FAIL;
            goto err;
        }
        break;

    case ACVP_KAS_ECC_CDH_TYPE:
        if (cipher != ACVP_KAS_ECC_CDH) {
            rv = ACVP_INVALID_ARG;
            goto err;
        }
        cap_entry->cap.kas_ecc_cap = allocate_kas_ecc_cap();
        if (!cap_entry->cap.kas_ecc_cap) {
            rv = ACVP_MALLOC_FAIL;
            goto err;
        }
        break;

    case ACVP_KAS_ECC_COMP_TYPE:
        if (cipher != ACVP_KAS_ECC_COMP) {
            rv = ACVP_INVALID_ARG;
            goto err;
        }
        cap_entry->cap.kas_ecc_cap = allocate_kas_ecc_cap();
        if (!cap_entry->cap.kas_ecc_cap) {
            rv = ACVP_MALLOC_FAIL;
            goto err;
        }
        break;

    case ACVP_KAS_ECC_NOCOMP_TYPE:
        if (cipher != ACVP_KAS_ECC_NOCOMP) {
            rv = ACVP_INVALID_ARG;
            goto err;
        }
        cap_entry->cap.kas_ecc_cap = allocate_kas_ecc_cap();
        if (!cap_entry->cap.kas_ecc_cap) {
            rv = ACVP_MALLOC_FAIL;
            goto err;
        }
        break;

    case ACVP_KAS_FFC_COMP_TYPE:
        if (cipher != ACVP_KAS_FFC_COMP) {
            rv = ACVP_INVALID_ARG;
            goto err;
        }
        cap_entry->cap.kas_ffc_cap = allocate_kas_ffc_cap();
        if (!cap_entry->cap.kas_ffc_cap) {
            rv = ACVP_MALLOC_FAIL;
            goto err;
        }
        break;

    case ACVP_KAS_FFC_NOCOMP_TYPE:
        if (cipher != ACVP_KAS_FFC_NOCOMP) {
            rv = ACVP_INVALID_ARG;
            goto err;
        }
        cap_entry->cap.kas_ffc_cap = allocate_kas_ffc_cap();
        if (!cap_entry->cap.kas_ffc_cap) {
            rv = ACVP_MALLOC_FAIL;
            goto err;
        }
        break;

    case ACVP_KDF108_TYPE:
        if (cipher != ACVP_KDF108) {
            rv = ACVP_INVALID_ARG;
            goto err;
        }
        cap_entry->cap.kdf108_cap = calloc(1, sizeof(ACVP_KDF108_CAP));
        if (!cap_entry->cap.kdf108_cap) {
            rv = ACVP_MALLOC_FAIL;
            goto err;
        }
        break;

    case ACVP_KDF135_IKEV1_TYPE:
        if (cipher != ACVP_KDF135_IKEV1) {
            rv = ACVP_INVALID_ARG;
            goto err;
        }
        cap_entry->cap.kdf135_ikev1_cap = calloc(1, sizeof(ACVP_KDF135_IKEV1_CAP));
        if (!cap_entry->cap.kdf135_ikev1_cap) {
            rv = ACVP_MALLOC_FAIL;
            goto err;
        }
        break;

    case ACVP_KDF135_IKEV2_TYPE:
        if (cipher != ACVP_KDF135_IKEV2) {
            rv = ACVP_INVALID_ARG;
            goto err;
        }
        cap_entry->cap.kdf135_ikev2_cap = calloc(1, sizeof(ACVP_KDF135_IKEV2_CAP));
        if (!cap_entry->cap.kdf135_ikev2_cap) {
            rv = ACVP_MALLOC_FAIL;
            goto err;
        }
        break;

    case ACVP_KDF135_SNMP_TYPE:
        if (cipher != ACVP_KDF135_SNMP) {
            rv = ACVP_INVALID_ARG;
            goto err;
        }
        cap_entry->cap.kdf135_snmp_cap = calloc(1, sizeof(ACVP_KDF135_SNMP_CAP));
        if (!cap_entry->cap.kdf135_snmp_cap) {
            rv = ACVP_MALLOC_FAIL;
            goto err;
        }
        break;

    case ACVP_KDF135_SRTP_TYPE:
        if (cipher != ACVP_KDF135_SRTP) {
            rv = ACVP_INVALID_ARG;
            goto err;
        }
        cap_entry->cap.kdf135_srtp_cap = calloc(1, sizeof(ACVP_KDF135_SRTP_CAP));
        if (!cap_entry->cap.kdf135_srtp_cap) {
            rv = ACVP_MALLOC_FAIL;
            goto err;
        }
        break;

    case ACVP_KDF135_SSH_TYPE:
        if (cipher != ACVP_KDF135_SSH) {
            rv = ACVP_INVALID_ARG;
            goto err;
        }
        cap_entry->cap.kdf135_ssh_cap = calloc(1, sizeof(ACVP_KDF135_SSH_CAP));
        if (!cap_entry->cap.kdf135_ssh_cap) {
            rv = ACVP_MALLOC_FAIL;
            goto err;
        }
        break;

    case ACVP_KDF135_TLS_TYPE:
        if (cipher != ACVP_KDF135_TLS) {
            rv = ACVP_INVALID_ARG;
            goto err;
        }
        cap_entry->cap.kdf135_tls_cap = calloc(1, sizeof(ACVP_KDF135_TLS_CAP));
        if (!cap_entry->cap.kdf135_tls_cap) {
            rv = ACVP_MALLOC_FAIL;
            goto err;
        }
        break;

    case ACVP_KDF135_X963_TYPE:
        if (cipher != ACVP_KDF135_X963) {
            rv = ACVP_INVALID_ARG;
            goto err;
        }
        cap_entry->cap.kdf135_x963_cap = calloc(1, sizeof(ACVP_KDF135_X963_CAP));
        if (!cap_entry->cap.kdf135_x963_cap) {
            rv = ACVP_MALLOC_FAIL;
            goto err;
        }
        break;

    case ACVP_RSA_KEYGEN_TYPE:
        if (cipher != ACVP_RSA_KEYGEN) {
            rv = ACVP_INVALID_ARG;
            goto err;
        }
        cap_entry->cap.rsa_keygen_cap = calloc(1, sizeof(ACVP_RSA_KEYGEN_CAP));
        if (!cap_entry->cap.rsa_keygen_cap) {
            rv = ACVP_MALLOC_FAIL;
            goto err;
        }
        break;

    case ACVP_RSA_SIGGEN_TYPE:
        if (cipher != ACVP_RSA_SIGGEN) {
            rv = ACVP_INVALID_ARG;
            goto err;
        }
        cap_entry->cap.rsa_siggen_cap = calloc(1, sizeof(ACVP_RSA_SIG_CAP));
        if (!cap_entry->cap.rsa_siggen_cap) {
            rv = ACVP_MALLOC_FAIL;
            goto err;
        }
        break;
    case ACVP_RSA_SIGVER_TYPE:
        if (cipher != ACVP_RSA_SIGVER) {
            rv = ACVP_INVALID_ARG;
            goto err;
        }
        cap_entry->cap.rsa_sigver_cap = calloc(1, sizeof(ACVP_RSA_SIG_CAP));
        if (!cap_entry->cap.rsa_sigver_cap) {
            rv = ACVP_MALLOC_FAIL;
            goto err;
        }
        break;
    case ACVP_SYM_TYPE:
        cap_entry->cap.sym_cap = calloc(1, sizeof(ACVP_SYM_CIPHER_CAP));
        if (!cap_entry->cap.sym_cap) {
            rv = ACVP_MALLOC_FAIL;
            goto err;
        }
        break;

    default:
        ACVP_LOG_ERR("Invalid parameter 'type'");
        rv = ACVP_INVALID_ARG;
        goto err;
    }

    // Set the other necessary fields
    cap_entry->cipher = cipher;
    cap_entry->crypto_handler = crypto_handler;
    cap_entry->cap_type = type;

    // Append to list
    if (!ctx->caps_list) {
        ctx->caps_list = cap_entry;
    } else {
        cap_e2 = ctx->caps_list;
        while (cap_e2->next) {
            cap_e2 = cap_e2->next;
        }
        cap_e2->next = cap_entry;
    }

    return ACVP_SUCCESS;

err:
    if (cap_entry) free(cap_entry);

    return rv;
}

static ACVP_RESULT acvp_validate_kdf135_tls_param_value(ACVP_KDF135_TLS_METHOD method, ACVP_HASH_ALG param) {
    ACVP_RESULT retval = ACVP_INVALID_ARG;

    switch (method) {
    case ACVP_KDF135_TLS12:
        if (param > 0  && param < ACVP_HASH_ALG_MAX) {
            retval = ACVP_SUCCESS;
        }
        break;
    case ACVP_KDF135_TLS10_TLS11:
        if (param == 0) {
            retval = ACVP_SUCCESS;
        }
        break;
    default:
        break;
    }

    return retval;
}

static ACVP_RESULT acvp_validate_kdf135_ssh_param_value(ACVP_KDF135_SSH_METHOD method, ACVP_HASH_ALG param) {
    ACVP_RESULT retval = ACVP_INVALID_ARG;

    if ((method < ACVP_SSH_METH_MAX) && (method > 0)) {
        if ((param & ACVP_SHA1) ||
            (param & ACVP_SHA224) ||
            (param & ACVP_SHA256) ||
            (param & ACVP_SHA384) ||
            (param & ACVP_SHA512)) {
            retval = ACVP_SUCCESS;
        }
    }
    return retval;
}

static ACVP_RESULT acvp_validate_kdf135_srtp_param_value(ACVP_KDF135_SRTP_PARAM param, int value) {
    ACVP_RESULT retval = ACVP_INVALID_ARG;

    switch (param) {
    case ACVP_SRTP_AES_KEYLEN:
        if (value == 128 ||
            value == 192 ||
            value == 256) {
            retval = ACVP_SUCCESS;
        }
        break;
    case ACVP_SRTP_SUPPORT_ZERO_KDR:
        retval = is_valid_tf_param(value);
        break;
    case ACVP_SRTP_KDF_EXPONENT:
        if (value >= 1 && value <= 24) {
            retval = ACVP_SUCCESS;
        }
        break;
    default:
        // Invalid
        break;
    }
    return retval;
}

static ACVP_RESULT acvp_validate_kdf108_param_value(ACVP_KDF108_PARM param, int value) {
    ACVP_RESULT retval = ACVP_INVALID_ARG;

    if ((param > ACVP_KDF108_PARAM_MIN) && (param < ACVP_KDF108_PARAM_MAX)) {
        switch (param) {
        case ACVP_KDF108_KDF_MODE:
            printf("No need to explicity enable mode string. It is set implicity as params are added to a mode.");
            break;
        case ACVP_KDF108_MAC_MODE:
            if (value > ACVP_KDF108_MAC_MODE_MIN && value < ACVP_KDF108_MAC_MODE_MAX) {
                retval = ACVP_SUCCESS;
            }
            break;
        case ACVP_KDF108_FIXED_DATA_ORDER:
            if (value > ACVP_KDF108_FIXED_DATA_ORDER_MIN && value < ACVP_KDF108_FIXED_DATA_ORDER_MAX) {
                retval = ACVP_SUCCESS;
            }
            break;
        case ACVP_KDF108_COUNTER_LEN:
            if (value <= 32 && value % 8 == 0) {
                retval = ACVP_SUCCESS;
            }
            break;
        case ACVP_KDF108_SUPPORTS_EMPTY_IV:
            retval = is_valid_tf_param(value);
            break;
        default:
            break;
        }
    }
    return retval;
}

static ACVP_RESULT acvp_dsa_set_modulo(ACVP_DSA_CAP_MODE *dsa_cap_mode,
                                       ACVP_DSA_PARM param,
                                       ACVP_HASH_ALG value) {
    ACVP_DSA_ATTRS *attrs;

    if (!dsa_cap_mode) {
        return ACVP_NO_CTX;
    }

    attrs = dsa_cap_mode->dsa_attrs;
    if (!attrs) {
        attrs = calloc(1, sizeof(ACVP_DSA_ATTRS));
        if (!attrs) {
            return ACVP_MALLOC_FAIL;
        }
        dsa_cap_mode->dsa_attrs = attrs;
        attrs->modulo = param;
        attrs->next = NULL;
    }
    while (1) {
        if (attrs->modulo == param) {
            attrs->sha |= value;
            return ACVP_SUCCESS;
        }
        if (attrs->next == NULL) {
            break;
        }
        attrs = attrs->next;
    }
    attrs->next = calloc(1, sizeof(ACVP_DSA_ATTRS));
    if (!attrs->next) {
        return ACVP_MALLOC_FAIL;
    }
    attrs = attrs->next;
    attrs->modulo = param;
    attrs->sha |= value;
    attrs->next = NULL;
    return ACVP_SUCCESS;
}

/*
 * Add DSA per modulo parameters
 */
static ACVP_RESULT acvp_add_dsa_mode_parm(ACVP_CTX *ctx,
                                          ACVP_DSA_CAP_MODE *dsa_cap_mode,
                                          ACVP_DSA_PARM param,
                                          ACVP_HASH_ALG value) {
    ACVP_RESULT rv;

    /*
     * Validate input
     */
    if (!ctx) {
        return ACVP_NO_CTX;
    }

    if (!dsa_cap_mode) {
        return ACVP_NO_CTX;
    }

    rv = acvp_dsa_set_modulo(dsa_cap_mode, param, value);
    if (rv != ACVP_SUCCESS) {
        return rv;
    }

    return ACVP_SUCCESS;
}

/*
 * Add top level DSA pqggen parameters
 */
static ACVP_RESULT acvp_add_dsa_pqggen_parm(ACVP_CTX *ctx,
                                            ACVP_DSA_CAP_MODE *dsa_cap_mode,
                                            ACVP_DSA_PARM param,
                                            int value) {
    switch (param) {
    case ACVP_DSA_GENPQ:
        switch (value) {
        case ACVP_DSA_PROVABLE:
            dsa_cap_mode->gen_pq_prov = 1;
            break;
        case ACVP_DSA_PROBABLE:
            dsa_cap_mode->gen_pq_prob = 1;
            break;
        default:
            return ACVP_INVALID_ARG;

            break;
        }
        break;
    case ACVP_DSA_GENG:
        switch (value) {
        case ACVP_DSA_CANONICAL:
            dsa_cap_mode->gen_g_can = 1;
            break;
        case ACVP_DSA_UNVERIFIABLE:
            dsa_cap_mode->gen_g_unv = 1;
            break;
        default:
            return ACVP_INVALID_ARG;

            break;
        }
        break;
    case ACVP_DSA_LN2048_224:
        return acvp_add_dsa_mode_parm(ctx, dsa_cap_mode, param, value);

        break;
    case ACVP_DSA_LN2048_256:
        return acvp_add_dsa_mode_parm(ctx, dsa_cap_mode, param, value);

        break;
    case ACVP_DSA_LN3072_256:
        return acvp_add_dsa_mode_parm(ctx, dsa_cap_mode, param, value);

        break;
    default:
        return ACVP_INVALID_ARG;

        break;
    }

    return ACVP_SUCCESS;
}

/*
 * Add top level DSA pqggen parameters
 */
static ACVP_RESULT acvp_add_dsa_keygen_parm(ACVP_CTX *ctx,
                                            ACVP_DSA_CAP_MODE *dsa_cap_mode,
                                            ACVP_DSA_PARM param,
                                            int value) {
    switch (param) {
    case ACVP_DSA_LN2048_224:
        return acvp_add_dsa_mode_parm(ctx, dsa_cap_mode, param, value);

        break;
    case ACVP_DSA_LN2048_256:
        return acvp_add_dsa_mode_parm(ctx, dsa_cap_mode, param, value);

        break;
    case ACVP_DSA_LN3072_256:
        return acvp_add_dsa_mode_parm(ctx, dsa_cap_mode, param, value);

        break;
    default:
        return ACVP_INVALID_ARG;

        break;
    }

    return ACVP_SUCCESS;
}

static ACVP_RESULT acvp_validate_sym_cipher_parm_value(ACVP_CIPHER cipher, ACVP_SYM_CIPH_PARM parm, int value) {
    ACVP_RESULT retval = ACVP_INVALID_ARG;

    switch (parm) {
    case ACVP_SYM_CIPH_KEYLEN:
        if (value == 128 || value == 168 || value == 192 || value == 256) {
            retval = ACVP_SUCCESS;
        }
        break;
    case ACVP_SYM_CIPH_TAGLEN:
        switch (cipher) {
        case ACVP_AES_GCM:
        case ACVP_AES_CCM:
        case ACVP_AES_ECB:
        case ACVP_AES_CBC:
        case ACVP_AES_CFB1:
        case ACVP_AES_CFB8:
        case ACVP_AES_CFB128:
        case ACVP_AES_OFB:
        case ACVP_AES_CTR:
            if (value >= 4 && value <= 128) {
                retval = ACVP_SUCCESS;
            }
            break;
        default:
            break;
        }
        break;
    case ACVP_SYM_CIPH_IVLEN:
        if (value >= 8 && value <= 1024) {
            retval = ACVP_SUCCESS;
        }
        break;
    case ACVP_SYM_CIPH_TWEAK:
        if (value >= ACVP_SYM_CIPH_TWEAK_HEX &&
            value < ACVP_SYM_CIPH_TWEAK_NONE) {
            retval = ACVP_SUCCESS;
        }
        break;
    case ACVP_SYM_CIPH_AADLEN:
        switch (cipher) {
        case ACVP_AES_GCM:
        case ACVP_AES_CCM:
        case ACVP_AES_ECB:
        case ACVP_AES_CBC:
        case ACVP_AES_CFB1:
        case ACVP_AES_CFB8:
        case ACVP_AES_CFB128:
        case ACVP_AES_OFB:
        case ACVP_AES_CTR:
            if (value >= 0 && value <= 65536) {
                retval = ACVP_SUCCESS;
            }
            break;
        default:
            break;
        }
        break;
    case ACVP_SYM_CIPH_PTLEN:
        if (value >= 0 && value <= 65536) {
            retval = ACVP_SUCCESS;
        }
        break;
    default:
        break;
    }

    return retval;
}

static ACVP_RESULT acvp_validate_prereq_val(ACVP_CIPHER cipher, ACVP_PREREQ_ALG pre_req) {
    switch (cipher) {
    case ACVP_AES_GCM:
    case ACVP_AES_CCM:
    case ACVP_AES_ECB:
    case ACVP_AES_CFB1:
    case ACVP_AES_CFB8:
    case ACVP_AES_CFB128:
    case ACVP_AES_CTR:
    case ACVP_AES_OFB:
    case ACVP_AES_CBC:
    case ACVP_AES_KW:
    case ACVP_AES_KWP:
    case ACVP_AES_XTS:
        if (pre_req == ACVP_PREREQ_AES ||
            pre_req == ACVP_PREREQ_DRBG) {
            return ACVP_SUCCESS;
        }
        break;
    case ACVP_TDES_ECB:
    case ACVP_TDES_CBC:
    case ACVP_TDES_OFB:
    case ACVP_TDES_CFB64:
    case ACVP_TDES_CFB8:
    case ACVP_TDES_CFB1:
    case ACVP_TDES_KW:
        if (pre_req == ACVP_PREREQ_TDES) {
            return ACVP_SUCCESS;
        }
        break;
    case ACVP_HASH_SHA1:
    case ACVP_HASH_SHA224:
    case ACVP_HASH_SHA256:
    case ACVP_HASH_SHA384:
    case ACVP_HASH_SHA512:
        return ACVP_INVALID_ARG;

        break;
    case ACVP_HASHDRBG:
    case ACVP_HMACDRBG:
    case ACVP_CTRDRBG:
        if (pre_req == ACVP_PREREQ_AES ||
            pre_req == ACVP_PREREQ_DRBG ||
            pre_req == ACVP_PREREQ_SHA ||
            pre_req == ACVP_PREREQ_TDES) {
            return ACVP_SUCCESS;
        }
        break;
    case ACVP_HMAC_SHA1:
    case ACVP_HMAC_SHA2_224:
    case ACVP_HMAC_SHA2_256:
    case ACVP_HMAC_SHA2_384:
    case ACVP_HMAC_SHA2_512:
        if (pre_req == ACVP_PREREQ_SHA) {
            return ACVP_SUCCESS;
        }
        break;
    case ACVP_CMAC_AES:
    case ACVP_CMAC_TDES:
        if (pre_req == ACVP_PREREQ_AES ||
            pre_req == ACVP_PREREQ_SHA ||
            pre_req == ACVP_PREREQ_TDES) {
            return ACVP_SUCCESS;
        }
        break;
    case ACVP_DSA_KEYGEN:
    case ACVP_DSA_PQGGEN:
    case ACVP_DSA_PQGVER:
    case ACVP_DSA_SIGGEN:
    case ACVP_DSA_SIGVER:
        if (pre_req == ACVP_PREREQ_SHA ||
            pre_req == ACVP_PREREQ_DRBG) {
            return ACVP_SUCCESS;
        }
        break;
    case ACVP_RSA_KEYGEN:
    case ACVP_RSA_SIGGEN:
    case ACVP_RSA_SIGVER:
    case ACVP_ECDSA_KEYGEN:
    case ACVP_ECDSA_KEYVER:
    case ACVP_ECDSA_SIGGEN:
    case ACVP_ECDSA_SIGVER:
        if (pre_req == ACVP_PREREQ_SHA ||
            pre_req == ACVP_PREREQ_DRBG) {
            return ACVP_SUCCESS;
        }
        break;
    case ACVP_KDF135_TLS:
    case ACVP_KDF135_SNMP:
    case ACVP_KDF135_SSH:
        if (pre_req == ACVP_PREREQ_SHA ||
            pre_req == ACVP_PREREQ_HMAC ||
            pre_req == ACVP_PREREQ_TDES ||
            pre_req == ACVP_PREREQ_AES) {
            return ACVP_SUCCESS;
        }
        break;
    case ACVP_KDF135_SRTP:
        if (pre_req == ACVP_PREREQ_AES) {
            return ACVP_SUCCESS;
        }
        break;
    case ACVP_KDF135_IKEV2:
    case ACVP_KDF135_IKEV1:
        if (pre_req == ACVP_PREREQ_DRBG ||
            pre_req == ACVP_PREREQ_SHA) {
            return ACVP_SUCCESS;
        }
        break;
    case ACVP_KDF108:
        if (pre_req == ACVP_PREREQ_DRBG ||
            pre_req == ACVP_PREREQ_HMAC ||
            pre_req == ACVP_PREREQ_CMAC ||
            pre_req == ACVP_PREREQ_KAS) {
            return ACVP_SUCCESS;
        }
        break;
    case ACVP_KAS_ECC_COMP:
    case ACVP_KAS_ECC_NOCOMP:
        if (pre_req == ACVP_PREREQ_DRBG ||
            pre_req == ACVP_PREREQ_HMAC ||
            pre_req == ACVP_PREREQ_CMAC ||
            pre_req == ACVP_PREREQ_SHA ||
            pre_req == ACVP_PREREQ_CCM ||
            pre_req == ACVP_PREREQ_ECDSA) {
            return ACVP_SUCCESS;
        }
        break;
    case ACVP_KAS_ECC_CDH:
        if (pre_req == ACVP_PREREQ_ECDSA) {
            return ACVP_SUCCESS;
        }
        break;
    case ACVP_KAS_FFC_COMP:
    case ACVP_KAS_FFC_NOCOMP:
        if (pre_req == ACVP_PREREQ_DRBG ||
            pre_req == ACVP_PREREQ_HMAC ||
            pre_req == ACVP_PREREQ_CMAC ||
            pre_req == ACVP_PREREQ_SHA ||
            pre_req == ACVP_PREREQ_CCM ||
            pre_req == ACVP_PREREQ_DSA) {
            return ACVP_SUCCESS;
        }
        break;
    case ACVP_KDF135_X963:
        if (pre_req == ACVP_PREREQ_SHA) {
            return ACVP_SUCCESS;
        }
        break;
    default:
        break;
    }

    return ACVP_INVALID_ARG;
}

/*
 * Append a pre req val to the list of prereqs
 */
static ACVP_RESULT acvp_add_prereq_val(ACVP_CIPHER cipher,
                                       ACVP_CAPS_LIST *cap_list,
                                       ACVP_PREREQ_ALG pre_req,
                                       char *value) {
    ACVP_PREREQ_LIST *prereq_entry, *prereq_entry_2;
    ACVP_RESULT result;

    prereq_entry = calloc(1, sizeof(ACVP_PREREQ_LIST));
    if (!prereq_entry) {
        return ACVP_MALLOC_FAIL;
    }
    prereq_entry->prereq_alg_val.alg = pre_req;
    prereq_entry->prereq_alg_val.val = value;

    result = acvp_validate_prereq_val(cipher, pre_req);
    if (result != ACVP_SUCCESS) {
        free(prereq_entry);
        return result;
    }
    /*
     * 1st entry
     */
    if (!cap_list->prereq_vals) {
        cap_list->prereq_vals = prereq_entry;
    } else {
        /*
         * append to the last in the list
         */
        prereq_entry_2 = cap_list->prereq_vals;
        while (prereq_entry_2->next) {
            prereq_entry_2 = prereq_entry_2->next;
        }
        prereq_entry_2->next = prereq_entry;
    }
    return ACVP_SUCCESS;
}

ACVP_RESULT acvp_cap_set_prereq(ACVP_CTX *ctx,
                                ACVP_CIPHER cipher,
                                ACVP_PREREQ_ALG pre_req_cap,
                                char *value) {
    ACVP_CAPS_LIST *cap_list;

    if (!ctx) {
        return ACVP_NO_CTX;
    }
    if (!value || strnlen_s(value, 12) == 0) {
        return ACVP_INVALID_ARG;
    }

    /*
     * Locate this cipher in the caps array
     */
    cap_list = acvp_locate_cap_entry(ctx, cipher);
    if (!cap_list) {
        ACVP_LOG_ERR("Cap entry not found.");
        return ACVP_NO_CAP;
    }

    cap_list->has_prereq = 1;     /* make sure this is set */
    /*
     * Add the value to the cap
     */
    return acvp_add_prereq_val(cipher, cap_list, pre_req_cap, value);
}

/*
 * The user should call this after invoking acvp_enable_sym_cipher_cap()
 * to specify the supported key lengths, PT lengths, AAD lengths, IV
 * lengths, and tag lengths.  This is called by the user multiple times,
 * once for each length supported.
 */
ACVP_RESULT acvp_cap_sym_cipher_set_parm(ACVP_CTX *ctx,
                                         ACVP_CIPHER cipher,
                                         ACVP_SYM_CIPH_PARM parm,
                                         int value) {
    ACVP_CAPS_LIST *cap = NULL;

    switch (cipher) {
    case ACVP_AES_GCM:
    case ACVP_AES_CCM:
    case ACVP_AES_ECB:
    case ACVP_AES_CBC:
    case ACVP_AES_CFB1:
    case ACVP_AES_CFB8:
    case ACVP_AES_CFB128:
    case ACVP_AES_OFB:
    case ACVP_AES_CTR:
    case ACVP_AES_XTS:
    case ACVP_AES_KW:
    case ACVP_AES_KWP:
    case ACVP_TDES_ECB:
    case ACVP_TDES_CBC:
    case ACVP_TDES_CBCI:
    case ACVP_TDES_OFB:
    case ACVP_TDES_OFBI:
    case ACVP_TDES_CFB1:
    case ACVP_TDES_CFB8:
    case ACVP_TDES_CFB64:
    case ACVP_TDES_CFBP1:
    case ACVP_TDES_CFBP8:
    case ACVP_TDES_CFBP64:
    case ACVP_TDES_CTR:
    case ACVP_TDES_KW:
        break;
    default:
        return ACVP_INVALID_ARG;
    }

    /*
     * Locate this cipher in the caps array
     */
    cap = acvp_locate_cap_entry(ctx, cipher);
    if (!cap) {
        ACVP_LOG_ERR("Cap entry not found, use acvp_enable_sym_cipher_cap() first.");
        return ACVP_NO_CAP;
    }

    /*
     * Check is this is a non-length related value.
     */
    switch (parm) {
    case ACVP_SYM_CIPH_KW_MODE:
        if (value < ACVP_SYM_KW_MAX) {
            cap->cap.sym_cap->kw_mode |= value;
            return ACVP_SUCCESS;
        } else {
            ACVP_LOG_ERR("Invalid parameter 'value' for param ACVP_SYM_CIPH_KW_MODE");
            return ACVP_INVALID_ARG;
        }

    case ACVP_SYM_CIPH_PARM_DIR:
        if (value != 0 && value < ACVP_SYM_CIPH_DIR_MAX) {
            cap->cap.sym_cap->direction = value;
            return ACVP_SUCCESS;
        } else {
            ACVP_LOG_ERR("Invalid parameter 'value' for param ACVP_SYM_CIPH_PARM_DIR");
            return ACVP_INVALID_ARG;
        }

    case ACVP_SYM_CIPH_PARM_KO:
        if (value != 0 && value < ACVP_SYM_CIPH_KO_MAX) {
            cap->cap.sym_cap->keying_option = value;
            return ACVP_SUCCESS;
        } else {
            ACVP_LOG_ERR("Invalid parameter 'value' for param ACVP_SYM_CIPH_PARM_KO");
            return ACVP_INVALID_ARG;
        }

    case ACVP_SYM_CIPH_PARM_CTR_INCR:
        if (value == 0 || value == 1) {
            cap->cap.sym_cap->ctr_incr = value;
            return ACVP_SUCCESS;
        } else {
            ACVP_LOG_ERR("Invalid parameter 'value' for param ACVP_SYM_CIPH_PARM_CTR_INCR");
            return ACVP_INVALID_ARG;
        }

    case ACVP_SYM_CIPH_PARM_CTR_OVRFLW:
        if (value == 0 || value == 1) {
            cap->cap.sym_cap->ctr_ovrflw = value;
            return ACVP_SUCCESS;
        } else {
            ACVP_LOG_ERR("Invalid parameter 'value' for param ACVP_SYM_CIPH_PARM_CTR_OVRFLW");
            return ACVP_INVALID_ARG;
        }

    case ACVP_SYM_CIPH_PARM_IVGEN_SRC:
        if (value != 0 && value < ACVP_SYM_CIPH_IVGEN_SRC_MAX) {
            cap->cap.sym_cap->ivgen_source = value;
            return ACVP_SUCCESS;
        } else {
            ACVP_LOG_ERR("Invalid parameter 'value' for param ACVP_SYM_CIPH_PARM_IVGEN_SRC");
            return ACVP_INVALID_ARG;
        }

    case ACVP_SYM_CIPH_PARM_IVGEN_MODE:
        if (value != 0 && value < ACVP_SYM_CIPH_IVGEN_MODE_MAX) {
            cap->cap.sym_cap->ivgen_mode = value;
            return ACVP_SUCCESS;
        } else {
            ACVP_LOG_ERR("Invalid parameter 'value' for param ACVP_SYM_CIPH_PARM_IVGEN_MODE");
            return ACVP_INVALID_ARG;
        }

    default:
        break;
    }

    if (acvp_validate_sym_cipher_parm_value(cipher, parm, value) != ACVP_SUCCESS) {
        return ACVP_INVALID_ARG;
    }

    switch (parm) {
    case ACVP_SYM_CIPH_KEYLEN:
        acvp_cap_add_length(&cap->cap.sym_cap->keylen, value);
        break;
    case ACVP_SYM_CIPH_TAGLEN:
        acvp_cap_add_length(&cap->cap.sym_cap->taglen, value);
        break;
    case ACVP_SYM_CIPH_IVLEN:
        acvp_cap_add_length(&cap->cap.sym_cap->ivlen, value);
        break;
    case ACVP_SYM_CIPH_PTLEN:
        acvp_cap_add_length(&cap->cap.sym_cap->ptlen, value);
        break;
    case ACVP_SYM_CIPH_TWEAK:
        acvp_cap_add_length(&cap->cap.sym_cap->tweak, value);
        break;
    case ACVP_SYM_CIPH_AADLEN:
        acvp_cap_add_length(&cap->cap.sym_cap->aadlen, value);
        break;
    default:
        return ACVP_INVALID_ARG;
    }

    return ACVP_SUCCESS;
}

/*
 * This function is called by the application to register a crypto
 * capability for symmetric ciphers, along with a handler that the
 * application implements when that particular crypto operation is
 * needed by libacvp.
 *
 * This function should be called one or more times for each crypto
 * capability supported by the crypto module being validated.  This
 * needs to be called after acvp_create_test_session() and prior to
 * calling acvp_register().
 *
 */
ACVP_RESULT acvp_cap_sym_cipher_enable(ACVP_CTX *ctx,
                                       ACVP_CIPHER cipher,
                                       int (*crypto_handler)(ACVP_TEST_CASE *test_case)) {
    ACVP_RESULT result = ACVP_SUCCESS;

    if (!ctx) {
        return ACVP_NO_CTX;
    }
    if (!crypto_handler) {
        ACVP_LOG_ERR("NULL parameter 'crypto_handler'");
        return ACVP_INVALID_ARG;
    }

    switch (cipher) {
    case ACVP_AES_GCM:
    case ACVP_AES_CCM:
    case ACVP_AES_ECB:
    case ACVP_AES_CBC:
    case ACVP_AES_CFB1:
    case ACVP_AES_CFB8:
    case ACVP_AES_CFB128:
    case ACVP_AES_OFB:
    case ACVP_AES_CTR:
    case ACVP_AES_XTS:
    case ACVP_AES_KW:
    case ACVP_AES_KWP:
    case ACVP_TDES_ECB:
    case ACVP_TDES_CBC:
    case ACVP_TDES_CBCI:
    case ACVP_TDES_OFB:
    case ACVP_TDES_OFBI:
    case ACVP_TDES_CFB1:
    case ACVP_TDES_CFB8:
    case ACVP_TDES_CFB64:
    case ACVP_TDES_CFBP1:
    case ACVP_TDES_CFBP8:
    case ACVP_TDES_CFBP64:
    case ACVP_TDES_CTR:
    case ACVP_TDES_KW:
        break;
    default:
        return ACVP_INVALID_ARG;
    }

    result = acvp_cap_list_append(ctx, ACVP_SYM_TYPE, cipher, crypto_handler);

    if (result == ACVP_DUP_CIPHER) {
        ACVP_LOG_ERR("Capability previously enabled. Duplicate not allowed.");
    } else if (result == ACVP_MALLOC_FAIL) {
        ACVP_LOG_ERR("Failed to allocate capability object");
    }

    return result;
}

ACVP_RESULT acvp_cap_hash_enable(ACVP_CTX *ctx,
                                 ACVP_CIPHER cipher,
                                 int (*crypto_handler)(ACVP_TEST_CASE *test_case)) {
    ACVP_RESULT result = ACVP_SUCCESS;

    if (!ctx) {
        return ACVP_NO_CTX;
    }
    if (!crypto_handler) {
        ACVP_LOG_ERR("NULL parameter 'crypto_handler'");
        return ACVP_INVALID_ARG;
    }

    switch (cipher) {
    case ACVP_HASH_SHA1:
    case ACVP_HASH_SHA224:
    case ACVP_HASH_SHA256:
    case ACVP_HASH_SHA384:
    case ACVP_HASH_SHA512:
    case ACVP_HASH_SHA3_224:
    case ACVP_HASH_SHA3_256:
    case ACVP_HASH_SHA3_384:
    case ACVP_HASH_SHA3_512:
    case ACVP_HASH_SHAKE_128:
    case ACVP_HASH_SHAKE_256:
        break;
    default:
        ACVP_LOG_ERR("Invalid parameter 'cipher'");
        return ACVP_INVALID_ARG;
    }

    result = acvp_cap_list_append(ctx, ACVP_HASH_TYPE, cipher, crypto_handler);

    if (result == ACVP_DUP_CIPHER) {
        ACVP_LOG_ERR("Capability previously enabled. Duplicate not allowed.");
    } else if (result == ACVP_MALLOC_FAIL) {
        ACVP_LOG_ERR("Failed to allocate capability object");
    }

    return result;
}

<<<<<<< HEAD
static ACVP_RESULT acvp_validate_hash_parm_value(ACVP_HASH_PARM parm, int value) {
    ACVP_RESULT retval = ACVP_INVALID_ARG;

    switch (parm) {
    case ACVP_HASH_IN_BIT:
    case ACVP_HASH_IN_EMPTY:
    case ACVP_HASH_OUT_BIT:
        retval = is_valid_tf_param(value);
        break;
    default:
        break;
    }

    return retval;
}

=======
>>>>>>> bbbd3b0f
/*
 * Add HASH(SHA) parameters
 */
ACVP_RESULT acvp_cap_hash_set_domain(ACVP_CTX *ctx,
                                     ACVP_CIPHER cipher,
                                     ACVP_HASH_PARM parm,
                                     int min,
                                     int max,
                                     int increment) {
    ACVP_CAPS_LIST *cap;
    ACVP_HASH_CAP *hash_cap;
    ACVP_JSON_DOMAIN_OBJ *domain;

    if (!ctx) {
        return ACVP_NO_CTX;
    }

    switch (cipher) {
    case ACVP_HASH_SHA1:
    case ACVP_HASH_SHA224:
    case ACVP_HASH_SHA256:
    case ACVP_HASH_SHA384:
    case ACVP_HASH_SHA512:
<<<<<<< HEAD
    case ACVP_HASH_SHA3_224:
    case ACVP_HASH_SHA3_256:
    case ACVP_HASH_SHA3_384:
    case ACVP_HASH_SHA3_512:
    case ACVP_HASH_SHAKE_128:
    case ACVP_HASH_SHAKE_256:
=======
>>>>>>> bbbd3b0f
        break;
    default:
        return ACVP_INVALID_ARG;
    }

    cap = acvp_locate_cap_entry(ctx, cipher);
    if (!cap) {
        return ACVP_NO_CAP;
    }

    hash_cap = cap->cap.hash_cap;
    if (!hash_cap) {
        return ACVP_NO_CAP;
    }

<<<<<<< HEAD
    if (acvp_validate_hash_parm_value(param, value) != ACVP_SUCCESS) {
        return ACVP_INVALID_ARG;
    }

    switch (param) {
    case ACVP_HASH_IN_BIT:
        hash_cap->in_bit = value;
        break;
    case ACVP_HASH_IN_EMPTY:
        hash_cap->in_empty = value;
        break;
    case ACVP_HASH_OUT_BIT:
        switch (cipher) {
        case ACVP_HASH_SHAKE_128:
        case ACVP_HASH_SHAKE_256:
            break;
        default:
            ACVP_LOG_ERR("parm 'ACVP_HASH_OUT_BIT' only allowed for ACVP_HASH_SHAKE_* ");
            return ACVP_INVALID_ARG;
        }

        hash_cap->out_bit = value;
        break;
    default:
        return ACVP_INVALID_ARG;
    }

    return ACVP_SUCCESS;
}

ACVP_RESULT acvp_cap_hash_set_domain(ACVP_CTX *ctx,
                                     ACVP_CIPHER cipher,
                                     ACVP_HASH_PARM parm,
                                     int min,
                                     int max,
                                     int increment) {
    ACVP_CAPS_LIST *cap_list;
    ACVP_JSON_DOMAIN_OBJ *domain;
    ACVP_HASH_CAP *current_hash_cap;

    switch (cipher) {
    case ACVP_HASH_SHAKE_128:
    case ACVP_HASH_SHAKE_256:
=======
    switch (parm) {
    case ACVP_HASH_MESSAGE_LEN:
        if (min < ACVP_HASH_MSG_BIT_MIN ||
            max > ACVP_HASH_MSG_BIT_MAX) {
            ACVP_LOG_ERR("min or max outside of acceptable range");
            return ACVP_INVALID_ARG;
        }
        domain = &hash_cap->msg_length;
>>>>>>> bbbd3b0f
        break;
    default:
        ACVP_LOG_ERR("Invalid 'cipher'. This function only supports ACVP_HASH_SHAKE_*");
        return ACVP_INVALID_ARG;
    }
<<<<<<< HEAD

    cap_list = acvp_locate_cap_entry(ctx, cipher);
    if (!cap_list) {
        ACVP_LOG_ERR("Cap entry not found.");
        return ACVP_NO_CAP;
    }
    current_hash_cap = cap_list->cap.hash_cap;

    switch (parm) {
    case ACVP_HASH_OUT_LENGTH:
        if (min < ACVP_HASH_XOF_MD_BIT_MIN ||
            max > ACVP_HASH_XOF_MD_BIT_MAX) {
            ACVP_LOG_ERR("'ACVP_HASH_OUT_LENGTH' min or max outside of acceptable range");
            return ACVP_INVALID_ARG;
        }
        if (increment + min > ACVP_HASH_XOF_MD_BIT_MAX) {
            ACVP_LOG_ERR("'ACVP_HASH_OUT_LENGTH' increment(%d) + min(%d) > max(%d)",
                         increment, min, ACVP_HASH_XOF_MD_BIT_MAX);
            return ACVP_INVALID_ARG;
        }
        domain = &current_hash_cap->out_len;
        break;
    default:
        return ACVP_INVALID_ARG;
    }
=======

    if (min % increment != 0) {
        ACVP_LOG_ERR("min(%d) MODULO increment(%d) must equal 0", min, increment);
        return ACVP_INVALID_ARG;
    }
    if (max % increment != 0) {
        ACVP_LOG_ERR("max(%d) MODULO increment(%d) must equal 0", max, increment);
        return ACVP_INVALID_ARG;
    }
>>>>>>> bbbd3b0f

    domain->min = min;
    domain->max = max;
    domain->increment = increment;
<<<<<<< HEAD
    domain->value = 0;
=======
>>>>>>> bbbd3b0f

    return ACVP_SUCCESS;
}

static ACVP_RESULT acvp_validate_hmac_parm_value(ACVP_CIPHER cipher,
                                                 ACVP_HMAC_PARM parm,
                                                 int value) {
    ACVP_RESULT retval = ACVP_INVALID_ARG;
    int max_val = 0;

    switch (parm) {
    case ACVP_HMAC_KEYLEN:
        if (value >= ACVP_HMAC_KEY_BIT_MIN &&
            value <= ACVP_HMAC_KEY_BIT_MAX &&
            value % 8 == 0) {
            retval = ACVP_SUCCESS;
        }
        break;
    case ACVP_HMAC_MACLEN:
        switch (cipher) {
        case ACVP_HMAC_SHA1:
            max_val = 160;
            break;
        case ACVP_HMAC_SHA2_224:
        case ACVP_HMAC_SHA2_512_224:
        case ACVP_HMAC_SHA3_224:
            max_val = 224;
            break;
        case ACVP_HMAC_SHA2_256:
        case ACVP_HMAC_SHA2_512_256:
        case ACVP_HMAC_SHA3_256:
            max_val = 256;
            break;
        case ACVP_HMAC_SHA2_384:
        case ACVP_HMAC_SHA3_384:
            max_val = 384;
            break;
        case ACVP_HMAC_SHA2_512:
        case ACVP_HMAC_SHA3_512:
            max_val = 512;
            break;
        default:
            break;
        }
        if (value >= ACVP_HMAC_MAC_BIT_MIN &&
            value <= max_val &&
            value % 8 == 0) {
            retval = ACVP_SUCCESS;
        }
        break;
    default:
        break;
    }

    return retval;
}

ACVP_RESULT acvp_cap_hmac_enable(ACVP_CTX *ctx,
                                 ACVP_CIPHER cipher,
                                 int (*crypto_handler)(ACVP_TEST_CASE *test_case)) {
    ACVP_RESULT result = ACVP_SUCCESS;

    if (!ctx) {
        return ACVP_NO_CTX;
    }

    if (!crypto_handler) {
        ACVP_LOG_ERR("NULL parameter 'crypto_handler'");
        return ACVP_INVALID_ARG;
    }

    switch (cipher) {
    case ACVP_HMAC_SHA1:
    case ACVP_HMAC_SHA2_224:
    case ACVP_HMAC_SHA2_256:
    case ACVP_HMAC_SHA2_384:
    case ACVP_HMAC_SHA2_512:
    case ACVP_HMAC_SHA2_512_224:
    case ACVP_HMAC_SHA2_512_256:
    case ACVP_HMAC_SHA3_224:
    case ACVP_HMAC_SHA3_256:
    case ACVP_HMAC_SHA3_384:
    case ACVP_HMAC_SHA3_512:
        break;
    default:
        return ACVP_INVALID_ARG;
    }

    result = acvp_cap_list_append(ctx, ACVP_HMAC_TYPE, cipher, crypto_handler);

    if (result == ACVP_DUP_CIPHER) {
        ACVP_LOG_ERR("Capability previously enabled. Duplicate not allowed.");
    } else if (result == ACVP_MALLOC_FAIL) {
        ACVP_LOG_ERR("Failed to allocate capability object");
    }

    return result;
}

ACVP_RESULT acvp_cap_hmac_set_domain(ACVP_CTX *ctx,
                                     ACVP_CIPHER cipher,
                                     ACVP_HMAC_PARM parm,
                                     int min,
                                     int max,
                                     int increment) {
    ACVP_CAPS_LIST *cap_list;
    ACVP_JSON_DOMAIN_OBJ *domain;
    ACVP_HMAC_CAP *current_hmac_cap;

    cap_list = acvp_locate_cap_entry(ctx, cipher);
    if (!cap_list) {
        ACVP_LOG_ERR("Cap entry not found.");
        return ACVP_NO_CAP;
    }
    current_hmac_cap = cap_list->cap.hmac_cap;

    switch (parm) {
    case ACVP_HMAC_KEYLEN:
        if (min < ACVP_HMAC_KEY_BIT_MIN ||
            max > ACVP_HMAC_KEY_BIT_MAX) {
            ACVP_LOG_ERR("min or max outside of acceptable range");
            return ACVP_INVALID_ARG;
        }
        domain = &current_hmac_cap->key_len;
        break;
    case ACVP_HMAC_MACLEN:
        if (min < ACVP_HMAC_MAC_BIT_MIN ||
            max > ACVP_HMAC_MAC_BIT_MAX) {
            ACVP_LOG_ERR("min or max outside of acceptable range");
            return ACVP_INVALID_ARG;
        }
        domain = &current_hmac_cap->mac_len;
        break;
    default:
        return ACVP_INVALID_ARG;
    }

    if (increment % 8 != 0) {
        ACVP_LOG_ERR("increment must be mod 8");
        return ACVP_INVALID_ARG;
    }

    domain->min = min;
    domain->max = max;
    domain->increment = increment;
    domain->value = 0;

    return ACVP_SUCCESS;
}

/*
 * The user should call this after invoking acvp_enable_hmac_cap()
 * to specify the supported key ranges, keyblock value, and
 * suuported mac lengths. This is called by the user multiple times,
 * once for each length supported.
 */
ACVP_RESULT acvp_cap_hmac_set_parm(ACVP_CTX *ctx,
                                   ACVP_CIPHER cipher,
                                   ACVP_HMAC_PARM parm,
                                   int value) {
    ACVP_CAPS_LIST *cap;

    /*
     * Locate this cipher in the caps array
     */
    cap = acvp_locate_cap_entry(ctx, cipher);
    if (!cap) {
        ACVP_LOG_ERR("Cap entry not found, use acvp_enable_hmac_cipher_cap() first.");
        return ACVP_NO_CAP;
    }

    if (acvp_validate_hmac_parm_value(cipher, parm, value) != ACVP_SUCCESS) {
        ACVP_LOG_ERR("Invalid parm or value");
        return ACVP_INVALID_ARG;
    }

    switch (parm) {
    case ACVP_HMAC_KEYLEN:
        cap->cap.hmac_cap->key_len.value = value;
        break;
    case ACVP_HMAC_MACLEN:
        cap->cap.hmac_cap->mac_len.value = value;
        break;
    default:
        return ACVP_INVALID_ARG;
    }

    return ACVP_SUCCESS;
}

static ACVP_RESULT acvp_validate_cmac_parm_value(ACVP_CMAC_PARM parm, int value) {
    ACVP_RESULT retval = ACVP_INVALID_ARG;

    switch (parm) {
    case ACVP_CMAC_MACLEN:
        if (value >= ACVP_CMAC_MACLEN_MIN &&
            value <= ACVP_CMAC_MACLEN_MAX &&
            value % 8 == 0) {
            retval = ACVP_SUCCESS;
        }
        break;
    case ACVP_CMAC_MSGLEN:
        if (value >= ACVP_CMAC_MSGLEN_MIN &&
            value <= ACVP_CMAC_MSGLEN_MAX &&
            value % 8 == 0) {
            retval = ACVP_SUCCESS;
        }
        break;
    case ACVP_CMAC_KEYLEN:
        if (value == ACVP_CMAC_KEYLEN_128 ||
            value == ACVP_CMAC_KEYLEN_192 ||
            value == ACVP_CMAC_KEYLEN_256) {
            retval = ACVP_SUCCESS;
        }
        break;
    case ACVP_CMAC_KEYING_OPTION:
        if (value == ACVP_CMAC_KEYING_OPTION_1 || value == ACVP_CMAC_KEYING_OPTION_2) {
            retval = ACVP_SUCCESS;
        }
        break;
    case ACVP_CMAC_DIRECTION_GEN:
    case ACVP_CMAC_DIRECTION_VER:
        return is_valid_tf_param(value);

    default:
        break;
    }

    return retval;
}

ACVP_RESULT acvp_cap_cmac_enable(ACVP_CTX *ctx,
                                 ACVP_CIPHER cipher,
                                 int (*crypto_handler)(ACVP_TEST_CASE *test_case)) {
    ACVP_RESULT result = ACVP_SUCCESS;

    if (!ctx) {
        return ACVP_NO_CTX;
    }
    if (!crypto_handler) {
        ACVP_LOG_ERR("NULL parameter 'crypto_handler'");
        return ACVP_INVALID_ARG;
    }

    switch (cipher) {
    case ACVP_CMAC_AES:
    case ACVP_CMAC_TDES:
        break;
    default:
        return ACVP_INVALID_ARG;
    }

    result = acvp_cap_list_append(ctx, ACVP_CMAC_TYPE, cipher, crypto_handler);

    if (result == ACVP_DUP_CIPHER) {
        ACVP_LOG_ERR("Capability previously enabled. Duplicate not allowed.");
    } else if (result == ACVP_MALLOC_FAIL) {
        ACVP_LOG_ERR("Failed to allocate capability object");
    }

    return result;
}

ACVP_RESULT acvp_cap_cmac_set_domain(ACVP_CTX *ctx,
                                     ACVP_CIPHER cipher,
                                     ACVP_CMAC_PARM parm,
                                     int min,
                                     int max,
                                     int increment) {
    ACVP_CAPS_LIST *cap_list;
    ACVP_JSON_DOMAIN_OBJ *domain;
    ACVP_CMAC_CAP *current_cmac_cap;

    cap_list = acvp_locate_cap_entry(ctx, cipher);
    if (!cap_list) {
        ACVP_LOG_ERR("Cap entry not found.");
        return ACVP_NO_CAP;
    }
    current_cmac_cap = cap_list->cap.cmac_cap;

    switch (parm) {
    case ACVP_CMAC_MSGLEN:
        if (min < ACVP_CMAC_MSGLEN_MIN ||
            max > ACVP_CMAC_MSGLEN_MAX) {
            ACVP_LOG_ERR("min or max outside of acceptable range");
            return ACVP_INVALID_ARG;
        }
        domain = &current_cmac_cap->msg_len;
        break;
    case ACVP_CMAC_MACLEN:
        if (min < ACVP_CMAC_MACLEN_MIN ||
            max > ACVP_CMAC_MACLEN_MAX) {
            ACVP_LOG_ERR("min or max outside of acceptable range");
            return ACVP_INVALID_ARG;
        }
        domain = &current_cmac_cap->mac_len;
        break;
    default:
        return ACVP_INVALID_ARG;
    }
    if (increment % 8 != 0) {
        ACVP_LOG_ERR("increment must be mod 8");
        return ACVP_INVALID_ARG;
    }

    domain->min = min;
    domain->max = max;
    domain->increment = increment;
    domain->value = 0;

    return ACVP_SUCCESS;
}

/*
 * The user should call this after invoking acvp_enable_cmac_cap()
 * to specify the supported msg lengths and mac lengths.
 * This is called by the user multiple times,
 * once for each length supported.
 */
ACVP_RESULT acvp_cap_cmac_set_parm(ACVP_CTX *ctx,
                                   ACVP_CIPHER cipher,
                                   ACVP_CMAC_PARM parm,
                                   int value) {
    ACVP_CAPS_LIST *cap;
    ACVP_CMAC_CAP *current_cmac_cap;

    /*
     * Locate this cipher in the caps array
     */
    cap = acvp_locate_cap_entry(ctx, cipher);
    if (!cap) {
        ACVP_LOG_ERR("Cap entry not found, use acvp_enable_cmac_cipher_cap() first.");
        return ACVP_NO_CAP;
    }
    current_cmac_cap = cap->cap.cmac_cap;
    if (acvp_validate_cmac_parm_value(parm, value) != ACVP_SUCCESS) {
        return ACVP_INVALID_ARG;
    }

    switch (parm) {
    case ACVP_CMAC_MSGLEN:
        current_cmac_cap->msg_len.value = value;
        break;
    case ACVP_CMAC_MACLEN:
        current_cmac_cap->mac_len.value = value;
        break;
    case ACVP_CMAC_DIRECTION_GEN:
        cap->cap.cmac_cap->direction_gen = value;
        break;
    case ACVP_CMAC_DIRECTION_VER:
        cap->cap.cmac_cap->direction_ver = value;
        break;
    case ACVP_CMAC_KEYLEN:
        acvp_cap_add_length(&cap->cap.cmac_cap->key_len, value);
        break;
    case ACVP_CMAC_KEYING_OPTION:
        if (cipher == ACVP_CMAC_TDES) {
            acvp_cap_add_length(&cap->cap.cmac_cap->keying_option, value);
            break;
        }
    default:
        return ACVP_INVALID_ARG;
    }

    return ACVP_SUCCESS;
}

/*
 * Add DRBG Length Range
 */
static ACVP_RESULT acvp_add_drbg_length_range(ACVP_DRBG_CAP_MODE *drbg_cap_mode,
                                              ACVP_DRBG_PARM param,
                                              int min,
                                              int step,
                                              int max) {
    if (!drbg_cap_mode) {
        return ACVP_INVALID_ARG;
    }

    switch (param) {
    case ACVP_DRBG_ENTROPY_LEN:
        drbg_cap_mode->entropy_len_min = min;
        drbg_cap_mode->entropy_len_step = step;
        drbg_cap_mode->entropy_len_max = max;
        break;
    case ACVP_DRBG_NONCE_LEN:
        drbg_cap_mode->nonce_len_min = min;
        drbg_cap_mode->nonce_len_step = step;
        drbg_cap_mode->nonce_len_max = max;
        break;
    case ACVP_DRBG_PERSO_LEN:
        drbg_cap_mode->perso_len_min = min;
        drbg_cap_mode->perso_len_step = step;
        drbg_cap_mode->perso_len_max = max;
        break;
    case ACVP_DRBG_ADD_IN_LEN:
        drbg_cap_mode->additional_in_len_min = min;
        drbg_cap_mode->additional_in_len_step = step;
        drbg_cap_mode->additional_in_len_max = max;
        break;
    case ACVP_DRBG_RET_BITS_LEN:
    case ACVP_DRBG_PRE_REQ_VALS:
    case ACVP_DRBG_DER_FUNC_ENABLED:
    case ACVP_DRBG_PRED_RESIST_ENABLED:
    case ACVP_DRBG_RESEED_ENABLED:
    default:
        return ACVP_INVALID_ARG;

        break;
    }

    return ACVP_SUCCESS;
}

ACVP_RESULT acvp_cap_drbg_set_length(ACVP_CTX *ctx,
                                     ACVP_CIPHER cipher,
                                     ACVP_DRBG_MODE mode,
                                     ACVP_DRBG_PARM param,
                                     int min,
                                     int step,
                                     int max) {
    ACVP_DRBG_CAP_MODE_LIST *drbg_cap_mode_list;
    ACVP_CAPS_LIST *cap_list;

    if (!ctx) {
        return ACVP_NO_CTX;
    }

    /*
     * Locate this cipher in the caps array
     */
    cap_list = acvp_locate_cap_entry(ctx, cipher);
    if (!cap_list) {
        ACVP_LOG_ERR("Cap entry not found.");
        return ACVP_NO_CAP;
    }

    /*
     * Locate cap mode from array
     * if the mode does not exist yet then create it.
     */
    drbg_cap_mode_list = acvp_locate_drbg_mode_entry(cap_list, mode);
    if (!drbg_cap_mode_list) {
        drbg_cap_mode_list = calloc(1, sizeof(ACVP_DRBG_CAP_MODE_LIST));
        if (!drbg_cap_mode_list) {
            ACVP_LOG_ERR("Malloc Failed.");
            return ACVP_MALLOC_FAIL;
        }
        drbg_cap_mode_list->cap_mode.mode = mode;
        cap_list->cap.drbg_cap->drbg_cap_mode_list = drbg_cap_mode_list;
    }

    switch (param) {
    case ACVP_DRBG_ENTROPY_LEN:
        if (max > ACVP_DRBG_ENTPY_IN_BIT_MAX) {
            ACVP_LOG_ERR("Parameter 'max'(%d) > ACVP_DRBG_ENTPY_IN_BIT_MAX(%d). "
                         "Please reduce the integer.",
                         max, ACVP_DRBG_ENTPY_IN_BIT_MAX);
            return ACVP_INVALID_ARG;
        }
        break;
    case ACVP_DRBG_NONCE_LEN:
        if (max > ACVP_DRBG_NONCE_BIT_MAX) {
            ACVP_LOG_ERR("Parameter 'max'(%d) > ACVP_DRBG_NONCE_BIT_MAX(%d). "
                         "Please reduce the integer.",
                         max, ACVP_DRBG_NONCE_BIT_MAX);
            return ACVP_INVALID_ARG;
        }
        break;
    case ACVP_DRBG_PERSO_LEN:
        if (max > ACVP_DRBG_PER_SO_BIT_MAX) {
            ACVP_LOG_ERR("Parameter 'max'(%d) > ACVP_DRBG_PER_SO_BIT_MAX(%d). "
                         "Please reduce the integer.",
                         max, ACVP_DRBG_PER_SO_BIT_MAX);
            return ACVP_INVALID_ARG;
        }
        break;
    case ACVP_DRBG_ADD_IN_LEN:
        if (max > ACVP_DRBG_ADDI_IN_BIT_MAX) {
            ACVP_LOG_ERR("Parameter 'max'(%d) > ACVP_DRBG_ADDI_IN_BIT_MAX(%d). "
                         "Please reduce the integer.",
                         max, ACVP_DRBG_ADDI_IN_BIT_MAX);
            return ACVP_INVALID_ARG;
        }
    default:
        break;
    }

    /*
     * Add the length range to the cap
     */
    return acvp_add_drbg_length_range(&drbg_cap_mode_list->cap_mode,
                                      param, min, step, max);
}

static ACVP_RESULT acvp_validate_drbg_parm_value(ACVP_DRBG_PARM parm, int value) {
    ACVP_RESULT retval = ACVP_INVALID_ARG;

    switch (parm) {
    case ACVP_DRBG_DER_FUNC_ENABLED:
    case ACVP_DRBG_PRED_RESIST_ENABLED:
    case ACVP_DRBG_RESEED_ENABLED:
        retval = is_valid_tf_param(value);
        break;
    case ACVP_DRBG_ENTROPY_LEN:
        if (value >= ACVP_DRBG_ENTPY_IN_BIT_MIN &&
            value <= ACVP_DRBG_ENTPY_IN_BIT_MAX) {
            retval = ACVP_SUCCESS;
        }
        break;
    case ACVP_DRBG_NONCE_LEN:
        if (value >= ACVP_DRBG_NONCE_BIT_MIN &&
            value <= ACVP_DRBG_NONCE_BIT_MAX) {
            retval = ACVP_SUCCESS;
        }
        break;
    case ACVP_DRBG_PERSO_LEN:
        if (value <= ACVP_DRBG_PER_SO_BIT_MAX) {
            retval = ACVP_SUCCESS;
        }
        break;
    case ACVP_DRBG_ADD_IN_LEN:
        if (value <= ACVP_DRBG_ADDI_IN_BIT_MAX) {
            retval = ACVP_SUCCESS;
        }
        break;
    case ACVP_DRBG_RET_BITS_LEN:
        if (value <= ACVP_DRB_BIT_MAX) {
            retval = ACVP_SUCCESS;
        }
        break;
    case ACVP_DRBG_PRE_REQ_VALS:
        retval = ACVP_SUCCESS;
        break;
    default:
        break;
    }

    return retval;
}

/*
 * Add CTR DRBG parameters
 */
static ACVP_RESULT acvp_add_ctr_drbg_cap_parm(ACVP_DRBG_CAP_MODE *drbg_cap_mode,
                                              ACVP_DRBG_MODE mode,
                                              ACVP_DRBG_PARM param,
                                              int value) {
    if (!drbg_cap_mode) {
        return ACVP_INVALID_ARG;
    }

    if (acvp_validate_drbg_parm_value(param, value) != ACVP_SUCCESS) {
        return ACVP_INVALID_ARG;
    }

    switch (mode) {
    case ACVP_DRBG_3KEYTDEA:
    case ACVP_DRBG_AES_128:
    case ACVP_DRBG_AES_192:
    case ACVP_DRBG_AES_256:
        drbg_cap_mode->mode = mode;
        switch (param) {
        case ACVP_DRBG_DER_FUNC_ENABLED:
            drbg_cap_mode->der_func_enabled = value;
            break;
        case ACVP_DRBG_PRED_RESIST_ENABLED:
            drbg_cap_mode->pred_resist_enabled = value;
            break;
        case ACVP_DRBG_RESEED_ENABLED:
            drbg_cap_mode->reseed_implemented = value;
            break;
        case ACVP_DRBG_ENTROPY_LEN:
            drbg_cap_mode->entropy_input_len = value;
            break;
        case ACVP_DRBG_NONCE_LEN:
            drbg_cap_mode->nonce_len = value;
            break;
        case ACVP_DRBG_PERSO_LEN:
            drbg_cap_mode->perso_string_len = value;
            break;
        case ACVP_DRBG_ADD_IN_LEN:
            drbg_cap_mode->additional_input_len = value;
            break;
        case ACVP_DRBG_RET_BITS_LEN:
            drbg_cap_mode->returned_bits_len = value;
            break;
        case ACVP_DRBG_PRE_REQ_VALS:
        default:
            break;
        }
        break;


    default:
        return ACVP_INVALID_ARG;

        break;
    }

    return ACVP_SUCCESS;
}

/*
 * Add HASH DRBG parameters
 */
static ACVP_RESULT acvp_add_hash_drbg_cap_parm(ACVP_DRBG_CAP_MODE *drbg_cap_mode,
                                               ACVP_DRBG_MODE mode,
                                               ACVP_DRBG_PARM param,
                                               int value) {
    switch (mode) {
    case ACVP_DRBG_SHA_1:
    case ACVP_DRBG_SHA_224:
    case ACVP_DRBG_SHA_256:
    case ACVP_DRBG_SHA_384:
    case ACVP_DRBG_SHA_512:
        drbg_cap_mode->mode = mode;
        switch (param) {
        case ACVP_DRBG_DER_FUNC_ENABLED:
            drbg_cap_mode->der_func_enabled = value;
            break;
        case ACVP_DRBG_PRED_RESIST_ENABLED:
            drbg_cap_mode->pred_resist_enabled = value;
            break;
        case ACVP_DRBG_RESEED_ENABLED:
            drbg_cap_mode->reseed_implemented = value;
            break;
        case ACVP_DRBG_ENTROPY_LEN:
            drbg_cap_mode->entropy_input_len = value;
            break;
        case ACVP_DRBG_NONCE_LEN:
            drbg_cap_mode->nonce_len = value;
            break;
        case ACVP_DRBG_PERSO_LEN:
            drbg_cap_mode->perso_string_len = value;
            break;
        case ACVP_DRBG_ADD_IN_LEN:
            drbg_cap_mode->additional_input_len = value;
            break;
        case ACVP_DRBG_RET_BITS_LEN:
            drbg_cap_mode->returned_bits_len = value;
            break;
        case ACVP_DRBG_PRE_REQ_VALS:
        default:
            return ACVP_INVALID_ARG;

            break;
        }
        break;
    case ACVP_DRBG_SHA_512_224:
    case ACVP_DRBG_SHA_512_256:
    default:
        return ACVP_INVALID_ARG;

        break;
    }
    return ACVP_SUCCESS;
}

/*
 * Add HMAC DRBG parameters
 */
static ACVP_RESULT acvp_add_hmac_drbg_cap_parm(ACVP_DRBG_CAP_MODE *drbg_cap_mode,
                                               ACVP_DRBG_MODE mode,
                                               ACVP_DRBG_PARM param,
                                               int value) {
    switch (mode) {
    case ACVP_DRBG_SHA_1:
    case ACVP_DRBG_SHA_224:
    case ACVP_DRBG_SHA_256:
    case ACVP_DRBG_SHA_384:
    case ACVP_DRBG_SHA_512:
        drbg_cap_mode->mode = mode;
        switch (param) {
        case ACVP_DRBG_DER_FUNC_ENABLED:
            drbg_cap_mode->der_func_enabled = value;
            break;
        case ACVP_DRBG_PRED_RESIST_ENABLED:
            drbg_cap_mode->pred_resist_enabled = value;
            break;
        case ACVP_DRBG_RESEED_ENABLED:
            drbg_cap_mode->reseed_implemented = value;
            break;
        case ACVP_DRBG_ENTROPY_LEN:
            drbg_cap_mode->entropy_input_len = value;
            break;
        case ACVP_DRBG_NONCE_LEN:
            drbg_cap_mode->nonce_len = value;
            break;
        case ACVP_DRBG_PERSO_LEN:
            drbg_cap_mode->perso_string_len = value;
            break;
        case ACVP_DRBG_ADD_IN_LEN:
            drbg_cap_mode->additional_input_len = value;
            break;
        case ACVP_DRBG_RET_BITS_LEN:
            drbg_cap_mode->returned_bits_len = value;
            break;
        case ACVP_DRBG_PRE_REQ_VALS:
        default:
            return ACVP_INVALID_ARG;
        }
        break;

    case ACVP_DRBG_SHA_512_224:
    case ACVP_DRBG_SHA_512_256:
    default:
        return ACVP_INVALID_ARG;

        break;
    }

    return ACVP_SUCCESS;
}

/*
 * Append a DRBG pre req val to the
 */
static ACVP_RESULT acvp_add_drbg_prereq_val(ACVP_DRBG_CAP_MODE *drbg_cap_mode,
                                            ACVP_DRBG_MODE mode,
                                            ACVP_PREREQ_ALG pre_req,
                                            char *value) {
    ACVP_PREREQ_LIST *prereq_entry, *prereq_entry_2;

    prereq_entry = calloc(1, sizeof(ACVP_PREREQ_LIST));
    if (!prereq_entry) {
        return ACVP_MALLOC_FAIL;
    }
    prereq_entry->prereq_alg_val.alg = pre_req;
    prereq_entry->prereq_alg_val.val = value;

    /*
     * 1st entry
     */
    if (!drbg_cap_mode->prereq_vals) {
        drbg_cap_mode->prereq_vals = prereq_entry;
    } else {
        /*
         * append to the last in the list
         */
        prereq_entry_2 = drbg_cap_mode->prereq_vals;
        while (prereq_entry_2->next) {
            prereq_entry_2 = prereq_entry_2->next;
        }
        prereq_entry_2->next = prereq_entry;
    }
    return ACVP_SUCCESS;
}

ACVP_RESULT acvp_cap_drbg_set_prereq(ACVP_CTX *ctx,
                                     ACVP_CIPHER cipher,
                                     ACVP_DRBG_MODE mode,
                                     ACVP_PREREQ_ALG pre_req,
                                     char *value) {
    ACVP_DRBG_CAP_MODE_LIST *drbg_cap_mode_list;
    ACVP_CAPS_LIST *cap_list;

    if (!ctx) {
        return ACVP_NO_CTX;
    }

    switch (pre_req) {
    case ACVP_PREREQ_AES:
    case ACVP_PREREQ_TDES:
    case ACVP_PREREQ_DRBG:
    case ACVP_PREREQ_HMAC:
    case ACVP_PREREQ_SHA:
        break;
    default:
        return ACVP_INVALID_ARG;
    }

    /*
     * Locate this cipher in the caps array
     */
    cap_list = acvp_locate_cap_entry(ctx, cipher);
    if (!cap_list) {
        ACVP_LOG_ERR("Cap entry not found.");
        return ACVP_NO_CAP;
    }

    /*
     * Locate cap mode from array
     * if the mode does not exist yet then create it.
     */
    drbg_cap_mode_list = acvp_locate_drbg_mode_entry(cap_list, mode);
    if (!drbg_cap_mode_list) {
        drbg_cap_mode_list = calloc(1, sizeof(ACVP_DRBG_CAP_MODE_LIST));
        if (!drbg_cap_mode_list) {
            ACVP_LOG_ERR("Malloc Failed.");
            return ACVP_MALLOC_FAIL;
        }
        drbg_cap_mode_list->cap_mode.mode = mode;
        cap_list->cap.drbg_cap->drbg_cap_mode_list = drbg_cap_mode_list;
    }

    /*
     * Add the value to the cap
     */
    return acvp_add_drbg_prereq_val(&drbg_cap_mode_list->cap_mode, mode, pre_req, value);
}

/*
 * The user should call this after invoking acvp_enable_drbg_cap_parm().
 */
ACVP_RESULT acvp_cap_drbg_set_parm(ACVP_CTX *ctx,
                                   ACVP_CIPHER cipher,
                                   ACVP_DRBG_MODE mode,
                                   ACVP_DRBG_PARM param,
                                   int value) {
    ACVP_DRBG_CAP_MODE_LIST *drbg_cap_mode_list;
    ACVP_CAPS_LIST *cap_list;
    ACVP_RESULT result;

    /*
     * Validate input
     */
    if (!ctx) {
        return ACVP_NO_CTX;
    }

    /*
     * Locate this cipher in the caps array
     */
    cap_list = acvp_locate_cap_entry(ctx, cipher);
    if (!cap_list) {
        ACVP_LOG_ERR("Cap entry not found.");
        return ACVP_NO_CAP;
    }

    /*
     * Locate cap mode from array
     * if the mode does not exist yet then create it.
     */
    if (!cap_list->cap.drbg_cap) {
        ACVP_LOG_ERR("DRBG Cap entry not found.");
        return ACVP_NO_CAP;
    }

    drbg_cap_mode_list = acvp_locate_drbg_mode_entry(cap_list, mode);
    if (!drbg_cap_mode_list) {
        drbg_cap_mode_list = calloc(1, sizeof(ACVP_DRBG_CAP_MODE_LIST));
        if (!drbg_cap_mode_list) {
            ACVP_LOG_ERR("Malloc Failed.");
            return ACVP_MALLOC_FAIL;
        }

        drbg_cap_mode_list->cap_mode.mode = mode;
        cap_list->cap.drbg_cap->drbg_cap_mode_list = drbg_cap_mode_list;
    }

    /*
     * Add the value to the cap
     */
    switch (cipher) {
    case ACVP_HASHDRBG:
        result = acvp_add_hash_drbg_cap_parm(&drbg_cap_mode_list->cap_mode, mode, param, value);
        break;
    case ACVP_HMACDRBG:
        result = acvp_add_hmac_drbg_cap_parm(&drbg_cap_mode_list->cap_mode, mode, param, value);
        break;
    case ACVP_CTRDRBG:
        result = acvp_add_ctr_drbg_cap_parm(&drbg_cap_mode_list->cap_mode, mode, param, value);
        break;
    default:
        return ACVP_INVALID_ARG;
    }

    return result;
}

ACVP_RESULT acvp_cap_drbg_enable(ACVP_CTX *ctx,
                                 ACVP_CIPHER cipher,
                                 int (*crypto_handler)(ACVP_TEST_CASE *test_case)) {
    ACVP_RESULT result = ACVP_SUCCESS;

    if (!ctx) {
        return ACVP_NO_CTX;
    }
    if (!crypto_handler) {
        ACVP_LOG_ERR("NULL parameter 'crypto_handler'");
        return ACVP_INVALID_ARG;
    }

    result = acvp_cap_list_append(ctx, ACVP_DRBG_TYPE, cipher, crypto_handler);

    if (result == ACVP_DUP_CIPHER) {
        ACVP_LOG_ERR("Capability previously enabled. Duplicate not allowed.");
    } else if (result == ACVP_MALLOC_FAIL) {
        ACVP_LOG_ERR("Failed to allocate capability object");
    }

    return result;
}

/*
 * The user should call this after invoking acvp_enable_rsa_keygen_cap().
 */
ACVP_RESULT acvp_cap_rsa_keygen_set_mode(ACVP_CTX *ctx,
                                         ACVP_RSA_KEYGEN_MODE value) {
    ACVP_CAPS_LIST *cap_list;
    ACVP_RSA_KEYGEN_CAP *keygen_cap;
    ACVP_RESULT result = ACVP_SUCCESS;

    cap_list = acvp_locate_cap_entry(ctx, ACVP_RSA_KEYGEN);
    if (!cap_list) {
        ACVP_LOG_ERR("Cap entry not found.");
        return ACVP_NO_CAP;
    }

    if (!cap_list->cap.rsa_keygen_cap) {
        cap_list->cap.rsa_keygen_cap = calloc(1, sizeof(ACVP_RSA_KEYGEN_CAP));
    }
    keygen_cap = cap_list->cap.rsa_keygen_cap;

    while (keygen_cap) {
        if (keygen_cap->rand_pq != ACVP_RSA_KEYGEN_B32 &&
            keygen_cap->rand_pq != ACVP_RSA_KEYGEN_B33 &&
            keygen_cap->rand_pq != ACVP_RSA_KEYGEN_B34 &&
            keygen_cap->rand_pq != ACVP_RSA_KEYGEN_B35 &&
            keygen_cap->rand_pq != ACVP_RSA_KEYGEN_B36) {
            break;
        }
        if (keygen_cap->rand_pq == value) {
            return ACVP_DUP_CIPHER;
        }
        if (!keygen_cap->next) {
            keygen_cap->next = calloc(1, sizeof(ACVP_RSA_KEYGEN_CAP));
            keygen_cap = keygen_cap->next;
            break;
        }
        keygen_cap = keygen_cap->next;
    }

    keygen_cap->rand_pq = value;
    switch (value) {
    case ACVP_RSA_KEYGEN_B32:
        keygen_cap->rand_pq_str = (char *)ACVP_RSA_RANDPQ32_STR;
        break;
    case ACVP_RSA_KEYGEN_B33:
        keygen_cap->rand_pq_str = (char *)ACVP_RSA_RANDPQ33_STR;
        break;
    case ACVP_RSA_KEYGEN_B34:
        keygen_cap->rand_pq_str = (char *)ACVP_RSA_RANDPQ34_STR;
        break;
    case ACVP_RSA_KEYGEN_B35:
        keygen_cap->rand_pq_str = (char *)ACVP_RSA_RANDPQ35_STR;
        break;
    case ACVP_RSA_KEYGEN_B36:
        keygen_cap->rand_pq_str = (char *)ACVP_RSA_RANDPQ36_STR;
        break;
    default:
        break;
    }

    return result;
}

/*
 * The user should call this after invoking acvp_enable_rsa_keygen_cap().
 */
ACVP_RESULT acvp_cap_rsa_keygen_set_parm(ACVP_CTX *ctx,
                                         ACVP_RSA_PARM param,
                                         int value) {
    ACVP_CAPS_LIST *cap_list;
    ACVP_RESULT rv = ACVP_SUCCESS;

    cap_list = acvp_locate_cap_entry(ctx, ACVP_RSA_KEYGEN);
    if (!cap_list) {
        ACVP_LOG_ERR("Cap entry not found.");
        return ACVP_NO_CAP;
    }

    switch (param) {
    case ACVP_RSA_PARM_PUB_EXP_MODE:
        cap_list->cap.rsa_keygen_cap->pub_exp_mode = value;
        break;
    case ACVP_RSA_PARM_INFO_GEN_BY_SERVER:
        rv = is_valid_tf_param(value);
        if (rv != ACVP_SUCCESS) {
            break;
        }
        cap_list->cap.rsa_keygen_cap->info_gen_by_server = value;
        break;
    case ACVP_RSA_PARM_KEY_FORMAT_CRT:
        rv = is_valid_tf_param(value);
        if (rv != ACVP_SUCCESS) {
            break;
        }
        cap_list->cap.rsa_keygen_cap->key_format_crt = value;
        break;
    case ACVP_RSA_PARM_RAND_PQ:
    case ACVP_RSA_PARM_FIXED_PUB_EXP_VAL:
        rv = ACVP_INVALID_ARG;
        ACVP_LOG_ERR("Use acvp_enable_rsa_keygen_mode() or acvp_enable_rsa_keygen_exp_parm() API to enable a new randPQ or exponent.");
        break;
    default:
        rv = ACVP_INVALID_ARG;
        break;
    }
    return rv;
}

ACVP_RESULT acvp_cap_rsa_keygen_enable(ACVP_CTX *ctx,
                                       ACVP_CIPHER cipher,
                                       int (*crypto_handler)(ACVP_TEST_CASE *test_case)) {
    ACVP_RESULT result;

    if (!ctx) {
        return ACVP_NO_CTX;
    }

    if (!crypto_handler) {
        ACVP_LOG_ERR("NULL parameter 'crypto_handler'");
        return ACVP_INVALID_ARG;
    }

    if (cipher != ACVP_RSA_KEYGEN) {
        ACVP_LOG_ERR("Invalid parameter 'cipher'");
        return ACVP_INVALID_ARG;
    }

    result = acvp_cap_list_append(ctx, ACVP_RSA_KEYGEN_TYPE, cipher, crypto_handler);

    if (result == ACVP_DUP_CIPHER) {
        ACVP_LOG_ERR("Capability previously enabled. Duplicate not allowed.");
    } else if (result == ACVP_MALLOC_FAIL) {
        ACVP_LOG_ERR("Failed to allocate capability object");
    }

    return result;
}

/*
 * The user should call this after invoking acvp_enable_rsa_sigver_cap().
 */
ACVP_RESULT acvp_cap_rsa_sigver_set_parm(ACVP_CTX *ctx,
                                         ACVP_RSA_PARM param,
                                         int value) {
    ACVP_CAPS_LIST *cap_list;

    cap_list = acvp_locate_cap_entry(ctx, ACVP_RSA_SIGVER);
    if (!cap_list) {
        ACVP_LOG_ERR("Cap entry not found.");
        return ACVP_NO_CAP;
    }

    switch (param) {
    case ACVP_RSA_PARM_PUB_EXP_MODE:
        cap_list->cap.rsa_sigver_cap->pub_exp_mode = value;
        break;
    default:
        return ACVP_INVALID_ARG;

        break;
    }
    return ACVP_SUCCESS;
}

/*
 * The user should call this after invoking acvp_enable_rsa_sigver_cap().
 */
ACVP_RESULT acvp_cap_rsa_sigver_set_type(ACVP_CTX *ctx,
                                         ACVP_RSA_SIG_TYPE value) {
    ACVP_CAPS_LIST *cap_list;
    ACVP_RSA_SIG_CAP *sigver_cap;
    ACVP_RESULT result = ACVP_SUCCESS;

    cap_list = acvp_locate_cap_entry(ctx, ACVP_RSA_SIGVER);
    if (!cap_list) {
        ACVP_LOG_ERR("Cap entry not found.");
        return ACVP_NO_CAP;
    }

    if (!cap_list->cap.rsa_sigver_cap) {
        cap_list->cap.rsa_sigver_cap = calloc(1, sizeof(ACVP_RSA_SIG_CAP));
    }
    sigver_cap = cap_list->cap.rsa_sigver_cap;

    while (sigver_cap) {
        if (!sigver_cap->sig_type) {
            break;
        }
        if (sigver_cap->sig_type == value) {
            return ACVP_DUP_CIPHER;
        }
        if (!sigver_cap->next) {
            sigver_cap->next = calloc(1, sizeof(ACVP_RSA_SIG_CAP));
            sigver_cap = sigver_cap->next;
            break;
        }
        sigver_cap = sigver_cap->next;
    }

    sigver_cap->sig_type = value;
    switch (value) {
    case ACVP_RSA_SIG_TYPE_X931:
        sigver_cap->sig_type_str = ACVP_RSA_SIG_TYPE_X931_STR;
        break;
    case ACVP_RSA_SIG_TYPE_PKCS1V15:
        sigver_cap->sig_type_str = ACVP_RSA_SIG_TYPE_PKCS1V15_STR;
        break;
    case ACVP_RSA_SIG_TYPE_PKCS1PSS:
        sigver_cap->sig_type_str = ACVP_RSA_SIG_TYPE_PKCS1PSS_STR;
        break;
    default:
        break;
    }

    return result;
}

/*
 * The user should call this after invoking acvp_enable_rsa_siggen_cap().
 */
ACVP_RESULT acvp_cap_rsa_siggen_set_type(ACVP_CTX *ctx,
                                         ACVP_RSA_SIG_TYPE value) {
    ACVP_CAPS_LIST *cap_list;
    ACVP_RSA_SIG_CAP *siggen_cap;
    ACVP_RESULT result = ACVP_SUCCESS;

    cap_list = acvp_locate_cap_entry(ctx, ACVP_RSA_SIGGEN);
    if (!cap_list) {
        ACVP_LOG_ERR("Cap entry not found.");
        return ACVP_NO_CAP;
    }

    if (!cap_list->cap.rsa_siggen_cap) {
        cap_list->cap.rsa_siggen_cap = calloc(1, sizeof(ACVP_RSA_SIG_CAP));
    }
    siggen_cap = cap_list->cap.rsa_siggen_cap;

    while (siggen_cap) {
        if (!siggen_cap->sig_type) {
            break;
        }
        if (siggen_cap->sig_type == value) {
            return ACVP_DUP_CIPHER;
        }
        if (!siggen_cap->next) {
            siggen_cap->next = calloc(1, sizeof(ACVP_RSA_SIG_CAP));
            siggen_cap = siggen_cap->next;
            break;
        }
        siggen_cap = siggen_cap->next;
    }

    siggen_cap->sig_type = value;
    switch (value) {
    case ACVP_RSA_SIG_TYPE_X931:
        siggen_cap->sig_type_str = ACVP_RSA_SIG_TYPE_X931_STR;
        break;
    case ACVP_RSA_SIG_TYPE_PKCS1V15:
        siggen_cap->sig_type_str = ACVP_RSA_SIG_TYPE_PKCS1V15_STR;
        break;
    case ACVP_RSA_SIG_TYPE_PKCS1PSS:
        siggen_cap->sig_type_str = ACVP_RSA_SIG_TYPE_PKCS1PSS_STR;
        break;
    default:
        break;
    }

    return result;
}

/*
 * The user should call this after invoking acvp_enable_rsa_keygen_cap_parm().
 */
ACVP_RESULT acvp_cap_rsa_keygen_set_exponent(ACVP_CTX *ctx,
                                             ACVP_RSA_PARM param,
                                             char *value) {
    ACVP_CAPS_LIST *cap_list = NULL;
    ACVP_RSA_KEYGEN_CAP *cap = NULL;

    cap_list = acvp_locate_cap_entry(ctx, ACVP_RSA_KEYGEN);
    if (!cap_list) {
        ACVP_LOG_ERR("Cap entry not found.");
        return ACVP_NO_CAP;
    }

    /* Get pointer to rsa keygen cap */
    cap = cap_list->cap.rsa_keygen_cap;

    /*
     * Add the value to the cap
     */
    switch (param) {
    case ACVP_RSA_PARM_FIXED_PUB_EXP_VAL:
        if (cap->pub_exp_mode == ACVP_RSA_PUB_EXP_MODE_FIXED) {
            if (cap->fixed_pub_exp == NULL) {
                unsigned int len = strnlen_s(value, ACVP_CAPABILITY_STR_MAX + 1);

                if (len > ACVP_CAPABILITY_STR_MAX) {
                    ACVP_LOG_ERR("Parameter 'value' string is too long. "
                                 "max allowed is (%d) characters.",
                                 ACVP_CAPABILITY_STR_MAX);
                    return ACVP_INVALID_ARG;
                }

                /* Make sure this is deallocated */
                cap->fixed_pub_exp = calloc(len + 1, sizeof(char));
                strcpy_s(cap->fixed_pub_exp, len + 1, value);
            } else {
                ACVP_LOG_ERR("ACVP_FIXED_PUB_EXP_VAL has already been set.");
                return ACVP_UNSUPPORTED_OP;
            }
        }
        break;
    default:
        return ACVP_INVALID_ARG;
    }

    return ACVP_SUCCESS;
}

/*
 * The user should call this after invoking acvp_enable_rsa_sigver_cap_parm().
 */
ACVP_RESULT acvp_cap_rsa_sigver_set_exponent(ACVP_CTX *ctx,
                                             ACVP_RSA_PARM param,
                                             char *value) {
    ACVP_CAPS_LIST *cap_list = NULL;
    ACVP_RSA_SIG_CAP *cap = NULL;

    cap_list = acvp_locate_cap_entry(ctx, ACVP_RSA_SIGVER);
    if (!cap_list) {
        ACVP_LOG_ERR("Cap entry not found.");
        return ACVP_NO_CAP;
    }

    /* Get pointer to rsa keygen cap */
    cap = cap_list->cap.rsa_sigver_cap;

    /*
     * Add the value to the cap
     */
    switch (param) {
    case ACVP_RSA_PARM_FIXED_PUB_EXP_VAL:
        if (cap->pub_exp_mode == ACVP_RSA_PUB_EXP_MODE_FIXED) {
            if (cap->fixed_pub_exp == NULL) {
                unsigned int len = strnlen_s(value, ACVP_CAPABILITY_STR_MAX + 1);

                if (len > ACVP_CAPABILITY_STR_MAX) {
                    ACVP_LOG_ERR("Parameter 'value' string is too long. "
                                 "max allowed is (%d) characters.",
                                 ACVP_CAPABILITY_STR_MAX);
                    return ACVP_INVALID_ARG;
                }

                /* Make sure this is deallocated */
                cap->fixed_pub_exp = calloc(len + 1, sizeof(char));
                strcpy_s(cap->fixed_pub_exp, len + 1, value);
            } else {
                ACVP_LOG_ERR("ACVP_FIXED_PUB_EXP_VAL has already been set.");
                return ACVP_UNSUPPORTED_OP;
            }
        }
        break;
    default:
        return ACVP_INVALID_ARG;
    }

    return ACVP_SUCCESS;
}

/*
 * The user should call this after invoking acvp_enable_rsa_cap_parm()
 * and setting the randPQ value.
 */
ACVP_RESULT acvp_cap_rsa_keygen_set_primes(ACVP_CTX *ctx,
                                           ACVP_RSA_KEYGEN_MODE mode,
                                           int mod,
                                           ACVP_RSA_PRIME_PARAM param,
                                           int value) {
    ACVP_RSA_KEYGEN_CAP *keygen_cap;
    ACVP_CAPS_LIST *cap_list;
    ACVP_RSA_MODE_CAPS_LIST *current_prime = NULL;
    int found = 0;
    char *string = NULL;

    cap_list = acvp_locate_cap_entry(ctx, ACVP_RSA_KEYGEN);
    if (!cap_list) {
        ACVP_LOG_ERR("Cap entry not found.");
        return ACVP_NO_CAP;
    }

    if (!cap_list->cap.rsa_keygen_cap) {
        ACVP_LOG_ERR("Cap entry not found.");
        return ACVP_NO_CAP;
    }

    keygen_cap = cap_list->cap.rsa_keygen_cap;
    while (keygen_cap) {
        if (keygen_cap->rand_pq == mode) {
            break;
        } else {
            keygen_cap = keygen_cap->next;
        }
    }

    if (!keygen_cap) {
        ACVP_LOG_ERR("Cap entry not found.");
        return ACVP_NO_CAP;
    }

    if (!keygen_cap->mode_capabilities) {
        keygen_cap->mode_capabilities = calloc(1, sizeof(ACVP_RSA_MODE_CAPS_LIST));
        if (!keygen_cap->mode_capabilities) {
            ACVP_LOG_ERR("Malloc Failed -- enable rsa cap parm");
            return ACVP_MALLOC_FAIL;
        }
        keygen_cap->mode_capabilities->modulo = mod;
        current_prime = keygen_cap->mode_capabilities;
    } else {
        current_prime = keygen_cap->mode_capabilities;

        found = 0;
        do {
            if (current_prime->modulo != mod) {
                if (current_prime->next == NULL) {
                    current_prime->next = calloc(1, sizeof(ACVP_RSA_MODE_CAPS_LIST));
                    if (!current_prime->next) {
                        ACVP_LOG_ERR("Malloc Failed -- enable rsa cap parm");
                        return ACVP_MALLOC_FAIL;
                    }
                    current_prime = current_prime->next;
                    current_prime->modulo = mod;
                    found = 1;
                } else {
                    current_prime = current_prime->next;
                }
            } else {
                found = 1;
            }
        } while (!found);
    }

    if (param == ACVP_RSA_PRIME_HASH_ALG) {
        ACVP_NAME_LIST *current_hash = NULL;

        string = acvp_lookup_hash_alg_name(value);
        if (!string) {
            ACVP_LOG_ERR("Invalid 'value' for ACVP_RSA_HASH_ALG");
            return ACVP_INVALID_ARG;
        }

        if (!current_prime->hash_algs) {
            current_prime->hash_algs = calloc(1, sizeof(ACVP_NAME_LIST));
            if (!current_prime->hash_algs) {
                ACVP_LOG_ERR("Malloc Failed -- enable rsa cap parm");
                return ACVP_MALLOC_FAIL;
            }
            current_prime->hash_algs->name = string;
        } else {
            current_hash = current_prime->hash_algs;
            while (current_hash->next != NULL) {
                current_hash = current_hash->next;
            }
            current_hash->next = calloc(1, sizeof(ACVP_NAME_LIST));
            if (!current_hash->next) {
                ACVP_LOG_ERR("Malloc Failed -- enable rsa cap parm");
                return ACVP_MALLOC_FAIL;
            }
            current_hash->next->name = string;
        }
    } else if (param == ACVP_RSA_PRIME_TEST) {
        ACVP_NAME_LIST *current_prime_test = NULL;

        string = acvp_lookup_rsa_prime_test_name(value);
        if (!string) {
            ACVP_LOG_ERR("Invalid 'value' for ACVP_RSA_PRIME_TEST");
            return ACVP_INVALID_ARG;
        }

        if (!current_prime->prime_tests) {
            current_prime->prime_tests = calloc(1, sizeof(ACVP_NAME_LIST));
            if (!current_prime->prime_tests) {
                ACVP_LOG_ERR("Malloc Failed -- enable rsa cap parm");
                return ACVP_MALLOC_FAIL;
            }
            current_prime->prime_tests->name = string;
        } else {
            current_prime_test = current_prime->prime_tests;
            while (current_prime_test->next != NULL) {
                current_prime_test = current_prime_test->next;
            }
            current_prime_test->next = calloc(1, sizeof(ACVP_NAME_LIST));
            if (!current_prime_test->next) {
                ACVP_LOG_ERR("Malloc Failed -- enable rsa cap parm");
                return ACVP_MALLOC_FAIL;
            }
            current_prime_test->next->name = string;
        }
    } else {
        ACVP_LOG_ERR("Invalid parameter 'param'");
        return ACVP_INVALID_ARG;
    }

    return ACVP_SUCCESS;
}

/*
 * The user should call this after invoking acvp_enable_rsa_sigver_cap()
 * and setting the randPQ value.
 *
 * Set parameters for a specific modulo value.
 */
ACVP_RESULT acvp_cap_rsa_sigver_set_mod_parm(ACVP_CTX *ctx,
                                             ACVP_RSA_SIG_TYPE sig_type,
                                             int mod,
                                             int hash_alg,
                                             int salt_len) {
    ACVP_RSA_SIG_CAP *sigver_cap;
    ACVP_CAPS_LIST *cap_list;
    ACVP_RSA_MODE_CAPS_LIST *current_cap = NULL;
    ACVP_RSA_HASH_PAIR_LIST *current_hash = NULL;
    char *string = NULL;
    int found = 0;

    if (!ctx) {
        return ACVP_NO_CTX;
    }

    if (!hash_alg || !mod) {
        ACVP_LOG_ERR("Must specify mod and hash_alg");
        return ACVP_INVALID_ARG;
    }

    cap_list = acvp_locate_cap_entry(ctx, ACVP_RSA_SIGVER);
    if (!cap_list) {
        ACVP_LOG_ERR("Cap entry not found.");
        return ACVP_NO_CAP;
    }

    sigver_cap = cap_list->cap.rsa_sigver_cap;
    while (sigver_cap) {
        if (sigver_cap->sig_type != sig_type) {
            sigver_cap = sigver_cap->next;
        } else {
            break;
        }
    }
    if (!sigver_cap) {
        return ACVP_NO_CAP;
    }

    if (!sigver_cap->mode_capabilities) {
        sigver_cap->mode_capabilities = calloc(1, sizeof(ACVP_RSA_MODE_CAPS_LIST));
        if (!sigver_cap->mode_capabilities) {
            ACVP_LOG_ERR("Malloc Failed -- enable rsa cap parm");
            return ACVP_MALLOC_FAIL;
        }
        sigver_cap->mode_capabilities->modulo = mod;
        current_cap = sigver_cap->mode_capabilities;
    } else {
        current_cap = sigver_cap->mode_capabilities;

        found = 0;
        do {
            if (current_cap->modulo != mod) {
                if (current_cap->next == NULL) {
                    current_cap->next = calloc(1, sizeof(ACVP_RSA_MODE_CAPS_LIST));
                    if (!current_cap->next) {
                        ACVP_LOG_ERR("Malloc Failed -- enable rsa cap parm");
                        return ACVP_MALLOC_FAIL;
                    }
                    current_cap = current_cap->next;
                    current_cap->modulo = mod;
                    found = 1;
                } else {
                    current_cap = current_cap->next;
                }
            } else {
                found = 1;
            }
        } while (!found);
    }

    string = acvp_lookup_hash_alg_name(hash_alg);
    if (!string) {
        ACVP_LOG_ERR("Invalid parameter 'hash_alg'");
    }

    if (!current_cap->hash_pair) {
        current_cap->hash_pair = calloc(1, sizeof(ACVP_RSA_HASH_PAIR_LIST));
        if (!current_cap->hash_pair) {
            ACVP_LOG_ERR("Malloc Failed -- enable rsa cap parm");
            return ACVP_MALLOC_FAIL;
        }
        current_cap->hash_pair->name = string;
        if (salt_len) {
            current_cap->hash_pair->salt = salt_len;
        }
    } else {
        current_hash = current_cap->hash_pair;
        while (current_hash->next != NULL) {
            current_hash = current_hash->next;
        }
        current_hash->next = calloc(1, sizeof(ACVP_RSA_HASH_PAIR_LIST));
        if (!current_hash->next) {
            ACVP_LOG_ERR("Malloc Failed -- enable rsa cap parm");
            return ACVP_MALLOC_FAIL;
        }
        current_hash->next->name = string;
        if (salt_len) {
            current_hash->next->salt = salt_len;
        }
    }

    return ACVP_SUCCESS;
}

/*
 * The user should call this after invoking acvp_enable_rsa_siggen_cap()
 * and setting the randPQ value.
 */
ACVP_RESULT acvp_cap_rsa_siggen_set_mod_parm(ACVP_CTX *ctx,
                                             ACVP_RSA_SIG_TYPE sig_type,
                                             int mod,
                                             int hash_alg,
                                             int salt_len) {
    ACVP_RSA_SIG_CAP *siggen_cap;
    ACVP_CAPS_LIST *cap_list;
    ACVP_RSA_MODE_CAPS_LIST *current_cap = NULL;
    ACVP_RSA_HASH_PAIR_LIST *current_hash = NULL;
    char *string = NULL;
    int found = 0;

    if (!ctx) {
        return ACVP_NO_CTX;
    }

    if (!hash_alg || !mod) {
        ACVP_LOG_ERR("Must specify mod and hash_alg");
        return ACVP_INVALID_ARG;
    }

    cap_list = acvp_locate_cap_entry(ctx, ACVP_RSA_SIGGEN);
    if (!cap_list) {
        ACVP_LOG_ERR("Cap entry not found.");
        return ACVP_NO_CAP;
    }

    siggen_cap = cap_list->cap.rsa_siggen_cap;
    while (siggen_cap) {
        if (siggen_cap->sig_type != sig_type) {
            siggen_cap = siggen_cap->next;
        } else {
            break;
        }
    }
    if (!siggen_cap) {
        return ACVP_NO_CAP;
    }

    if (!siggen_cap->mode_capabilities) {
        siggen_cap->mode_capabilities = calloc(1, sizeof(ACVP_RSA_MODE_CAPS_LIST));
        if (!siggen_cap->mode_capabilities) {
            ACVP_LOG_ERR("Malloc Failed -- enable rsa cap parm");
            return ACVP_MALLOC_FAIL;
        }
        siggen_cap->mode_capabilities->modulo = mod;
        current_cap = siggen_cap->mode_capabilities;
    } else {
        current_cap = siggen_cap->mode_capabilities;

        found = 0;
        do {
            if (current_cap->modulo != mod) {
                if (current_cap->next == NULL) {
                    current_cap->next = calloc(1, sizeof(ACVP_RSA_MODE_CAPS_LIST));
                    if (!current_cap->next) {
                        ACVP_LOG_ERR("Malloc Failed -- enable rsa cap parm");
                        return ACVP_MALLOC_FAIL;
                    }
                    current_cap = current_cap->next;
                    current_cap->modulo = mod;
                    found = 1;
                } else {
                    current_cap = current_cap->next;
                }
            } else {
                found = 1;
            }
        } while (!found);
    }

    string = acvp_lookup_hash_alg_name(hash_alg);
    if (!string) {
        ACVP_LOG_ERR("Invalid parameter 'hash_alg'");
    }

    if (!current_cap->hash_pair) {
        current_cap->hash_pair = calloc(1, sizeof(ACVP_RSA_HASH_PAIR_LIST));
        if (!current_cap->hash_pair) {
            ACVP_LOG_ERR("Malloc Failed -- enable rsa cap parm");
            return ACVP_MALLOC_FAIL;
        }
        current_cap->hash_pair->name = string;
        if (salt_len) {
            current_cap->hash_pair->salt = salt_len;
        }
    } else {
        current_hash = current_cap->hash_pair;
        while (current_hash->next != NULL) {
            current_hash = current_hash->next;
        }
        current_hash->next = calloc(1, sizeof(ACVP_RSA_HASH_PAIR_LIST));
        if (!current_hash->next) {
            ACVP_LOG_ERR("Malloc Failed -- enable rsa cap parm");
            return ACVP_MALLOC_FAIL;
        }
        current_hash->next->name = string;
        if (salt_len) {
            current_hash->next->salt = salt_len;
        }
    }

    return ACVP_SUCCESS;
}

static ACVP_RESULT internal_cap_rsa_sig_enable(ACVP_CTX *ctx,
                                               ACVP_CIPHER cipher,
                                               int (*crypto_handler)(ACVP_TEST_CASE *test_case)) {
    ACVP_CAP_TYPE type = 0;
    ACVP_RESULT result = ACVP_SUCCESS;

    if (!ctx) {
        return ACVP_NO_CTX;
    }

    if (!crypto_handler) {
        return ACVP_INVALID_ARG;
    }

    switch (cipher) {
    case ACVP_RSA_SIGGEN:
        type = ACVP_RSA_SIGGEN_TYPE;
        break;
    case ACVP_RSA_SIGVER:
        type = ACVP_RSA_SIGVER_TYPE;
        break;
    default:
        return ACVP_INVALID_ARG;
    }

    result = acvp_cap_list_append(ctx, type, cipher, crypto_handler);

    return result;
}

ACVP_RESULT acvp_cap_rsa_sig_enable(ACVP_CTX *ctx,
                                    ACVP_CIPHER cipher,
                                    int (*crypto_handler)(ACVP_TEST_CASE *test_case)) {
    ACVP_RESULT result = ACVP_SUCCESS;
    char *cap_message_str = NULL;

    if (!ctx) {
        return ACVP_NO_CTX;
    }

    if (!crypto_handler) {
        ACVP_LOG_ERR("NULL parameter 'crypto_handler'");
        return ACVP_INVALID_ARG;
    }

    switch (cipher) {
    case ACVP_RSA_SIGGEN:
        cap_message_str = "ACVP_RSA_SIGGEN";
        break;
    case ACVP_RSA_SIGVER:
        cap_message_str = "ACVP_RSA_SIGVER";
        break;
    default:
        ACVP_LOG_ERR("Invalid parameter 'cipher'");
        return ACVP_INVALID_ARG;
    }

    result = internal_cap_rsa_sig_enable(ctx, cipher, crypto_handler);

    if (result == ACVP_DUP_CIPHER) {
        ACVP_LOG_ERR("Capability (%s) previously enabled. Duplicate not allowed.",
                     cap_message_str);
    } else if (result == ACVP_MALLOC_FAIL) {
        ACVP_LOG_ERR("Failed to allocate (%s) capability object",
                     cap_message_str);
    }

    return result;
}

/*
 * The user should call this after invoking acvp_enable_ecdsa_cap().
 */
ACVP_RESULT acvp_cap_ecdsa_set_parm(ACVP_CTX *ctx,
                                    ACVP_CIPHER cipher,
                                    ACVP_ECDSA_PARM param,
                                    int value) {
    ACVP_CAPS_LIST *cap_list;
    ACVP_NAME_LIST *current_curve, *current_secret_mode, *current_hash;
    ACVP_ECDSA_CAP *cap;
    char *string = NULL;

    cap_list = acvp_locate_cap_entry(ctx, cipher);
    if (!cap_list) {
        ACVP_LOG_ERR("Cap entry not found.");
        return ACVP_NO_CAP;
    }

    switch (cipher) {
    case ACVP_ECDSA_KEYGEN:
        cap = cap_list->cap.ecdsa_keygen_cap;
        break;
    case ACVP_ECDSA_KEYVER:
        cap = cap_list->cap.ecdsa_keyver_cap;
        break;
    case ACVP_ECDSA_SIGGEN:
        cap = cap_list->cap.ecdsa_siggen_cap;
        break;
    case ACVP_ECDSA_SIGVER:
        cap = cap_list->cap.ecdsa_sigver_cap;
        break;
    default:
        return ACVP_INVALID_ARG;
    }

    if (!value) {
        return ACVP_MISSING_ARG;
    }

    switch (param) {
    case ACVP_ECDSA_CURVE:
        string = acvp_lookup_ec_curve_name(cipher, value);
        if (!string) {
            ACVP_LOG_ERR("Invalid 'value' for ACVP_ECDSA_CURVE");
            return ACVP_INVALID_ARG;
        }

        current_curve = cap->curves;
        if (current_curve) {
            while (current_curve->next) {
                current_curve = current_curve->next;
            }
            current_curve->next = calloc(1, sizeof(ACVP_NAME_LIST));
            current_curve->next->name = string;
        } else {
            cap->curves = calloc(1, sizeof(ACVP_NAME_LIST));
            cap->curves->name = string;
        }
        break;
    case ACVP_ECDSA_SECRET_GEN:
        if (cipher != ACVP_ECDSA_KEYGEN) {
            return ACVP_INVALID_ARG;
        }

        switch (value) {
        case ACVP_ECDSA_SECRET_GEN_EXTRA_BITS:
            string = ACVP_ECDSA_EXTRA_BITS_STR;
            break;
        case ACVP_ECDSA_SECRET_GEN_TEST_CAND:
            string = ACVP_ECDSA_TESTING_CANDIDATES_STR;
            break;
        default:
            ACVP_LOG_ERR("Invalid 'value' for ACVP_ECDSA_SECRET_GEN");
            return ACVP_INVALID_ARG;
        }

        current_secret_mode = cap->secret_gen_modes;
        if (current_secret_mode) {
            while (current_secret_mode->next) {
                current_secret_mode = current_secret_mode->next;
            }
            current_secret_mode->next = calloc(1, sizeof(ACVP_NAME_LIST));
            current_secret_mode->next->name = string;
        } else {
            cap->secret_gen_modes = calloc(1, sizeof(ACVP_NAME_LIST));
            cap->secret_gen_modes->name = string;
        }
        break;
    case ACVP_ECDSA_HASH_ALG:
        if (cipher != ACVP_ECDSA_SIGGEN && cipher != ACVP_ECDSA_SIGVER) {
            return ACVP_INVALID_ARG;
        }

        string = acvp_lookup_hash_alg_name(value);
        if (!string) {
            ACVP_LOG_ERR("Invalid 'value' for ACVP_ECDSA_HASH_ALG");
            return ACVP_INVALID_ARG;
        }

        current_hash = cap->hash_algs;
        if (current_hash) {
            while (current_hash->next) {
                current_hash = current_hash->next;
            }
            current_hash->next = calloc(1, sizeof(ACVP_NAME_LIST));
            current_hash->next->name = string;
        } else {
            cap->hash_algs = calloc(1, sizeof(ACVP_NAME_LIST));
            cap->hash_algs->name = string;
        }
        break;
    default:
        return ACVP_INVALID_ARG;

        break;
    }

    return ACVP_SUCCESS;
}

ACVP_RESULT acvp_cap_ecdsa_enable(ACVP_CTX *ctx,
                                  ACVP_CIPHER cipher,
                                  int (*crypto_handler)(ACVP_TEST_CASE *test_case)) {
    ACVP_CAP_TYPE type = 0;
    ACVP_RESULT result = ACVP_SUCCESS;

    if (!ctx) {
        return ACVP_NO_CTX;
    }

    if (!crypto_handler) {
        ACVP_LOG_ERR("NULL parameter 'crypto_handler'");
        return ACVP_INVALID_ARG;
    }

    switch (cipher) {
    case ACVP_ECDSA_KEYGEN:
        type = ACVP_ECDSA_KEYGEN_TYPE;
        break;
    case ACVP_ECDSA_KEYVER:
        type = ACVP_ECDSA_KEYVER_TYPE;
        break;
    case ACVP_ECDSA_SIGGEN:
        type = ACVP_ECDSA_SIGGEN_TYPE;
        break;
    case ACVP_ECDSA_SIGVER:
        type = ACVP_ECDSA_SIGVER_TYPE;
        break;
    default:
        ACVP_LOG_ERR("Invalid parameter 'cipher'");
        return ACVP_INVALID_ARG;
    }

    result = acvp_cap_list_append(ctx, type, cipher, crypto_handler);

    if (result == ACVP_DUP_CIPHER) {
        ACVP_LOG_ERR("Capability previously enabled. Duplicate not allowed.");
    } else if (result == ACVP_MALLOC_FAIL) {
        ACVP_LOG_ERR("Failed to allocate capability object");
    }

    return result;
}

/*
 * The user should call this after invoking acvp_enable_dsa_cap().
 */
ACVP_RESULT acvp_cap_dsa_set_parm(ACVP_CTX *ctx,
                                  ACVP_CIPHER cipher,
                                  ACVP_DSA_MODE mode,
                                  ACVP_DSA_PARM param,
                                  int value) {
    ACVP_DSA_CAP_MODE *dsa_cap_mode;
    ACVP_DSA_CAP *dsa_cap;
    ACVP_CAPS_LIST *cap_list;
    ACVP_RESULT result;


    /*
     * Locate this cipher in the caps array
     */
    cap_list = acvp_locate_cap_entry(ctx, cipher);
    if (!cap_list) {
        ACVP_LOG_ERR("Cap entry not found.");
        return ACVP_NO_CAP;
    }
    dsa_cap = cap_list->cap.dsa_cap;

    /* range check mode */
    dsa_cap_mode = &dsa_cap->dsa_cap_mode[mode - 1];
    dsa_cap_mode->defined = 1;

    /*
     * Add the value to the cap
     */
    switch (mode) {
    case ACVP_DSA_MODE_PQGGEN:
        result = acvp_add_dsa_pqggen_parm(ctx, dsa_cap_mode, param, value);
        if (result != ACVP_SUCCESS)
            ACVP_LOG_ERR("Invalid param to enable_dsa_cap_parm.");
        break;
    case ACVP_DSA_MODE_PQGVER:
        result = acvp_add_dsa_pqggen_parm(ctx, dsa_cap_mode, param, value);
        if (result != ACVP_SUCCESS)
            ACVP_LOG_ERR("Invalid param to enable_dsa_cap_parm.");
        break;
    case ACVP_DSA_MODE_KEYGEN:
        result = acvp_add_dsa_keygen_parm(ctx, dsa_cap_mode, param, value);
        if (result != ACVP_SUCCESS)
            ACVP_LOG_ERR("Invalid param to enable_dsa_cap_parm.");
        break;
    case ACVP_DSA_MODE_SIGGEN:
        result = acvp_add_dsa_pqggen_parm(ctx, dsa_cap_mode, param, value);
        if (result != ACVP_SUCCESS)
            ACVP_LOG_ERR("Invalid param to enable_dsa_cap_parm.");
        break;
    case ACVP_DSA_MODE_SIGVER:
        result = acvp_add_dsa_pqggen_parm(ctx, dsa_cap_mode, param, value);
        if (result != ACVP_SUCCESS)
            ACVP_LOG_ERR("Invalid param to enable_dsa_cap_parm.");
        break;
    default:
        return ACVP_INVALID_ARG;
    }

    return result;
}

ACVP_RESULT acvp_cap_kdf135_tls_enable(ACVP_CTX *ctx,
                                       int (*crypto_handler)(ACVP_TEST_CASE *test_case)) {
    ACVP_RESULT result = ACVP_SUCCESS;

    if (!ctx) {
        return ACVP_NO_CTX;
    }

    if (!crypto_handler) {
        return ACVP_INVALID_ARG;

        ACVP_LOG_ERR("NULL parameter 'crypto_handler'");
    }

    result = acvp_cap_list_append(ctx, ACVP_KDF135_TLS_TYPE, ACVP_KDF135_TLS, crypto_handler);

    if (result == ACVP_DUP_CIPHER) {
        ACVP_LOG_ERR("Capability previously enabled. Duplicate not allowed.");
    } else if (result == ACVP_MALLOC_FAIL) {
        ACVP_LOG_ERR("Failed to allocate capability object");
    }

    return result;
}

/*
 * The user should call this after invoking acvp_enable_kdf135_snmp_cap()
 * to specify kdf parameters
 */
ACVP_RESULT acvp_cap_kdf135_snmp_set_parm(ACVP_CTX *ctx,
                                          ACVP_CIPHER kcap,
                                          ACVP_KDF135_SNMP_PARAM param,
                                          int value) {
    ACVP_CAPS_LIST *cap;
    ACVP_KDF135_SNMP_CAP *kdf135_snmp_cap;
    ACVP_SL_LIST *current_len;

    if (!ctx) {
        return ACVP_NO_CTX;
    }

    if (param != ACVP_KDF135_SNMP_PASS_LEN) {
        return ACVP_INVALID_ARG;
    }

    if (value < ACVP_KDF135_SNMP_PASS_LEN_MIN ||
        value > ACVP_KDF135_SNMP_PASS_LEN_MAX) {
        ACVP_LOG_ERR("Invalid pass len");
        return ACVP_INVALID_ARG;
    }

    cap = acvp_locate_cap_entry(ctx, kcap);
    if (!cap) {
        return ACVP_NO_CAP;
    }

    kdf135_snmp_cap = cap->cap.kdf135_snmp_cap;
    if (!kdf135_snmp_cap) {
        return ACVP_NO_CAP;
    }

    if (kdf135_snmp_cap->pass_lens) {
        current_len = kdf135_snmp_cap->pass_lens;
        while (current_len->next) {
            current_len = current_len->next;
        }
        current_len->next = calloc(1, sizeof(ACVP_SL_LIST));
        current_len = current_len->next;
    } else {
        kdf135_snmp_cap->pass_lens = calloc(1, sizeof(ACVP_SL_LIST));
        current_len = kdf135_snmp_cap->pass_lens;
    }
    current_len->length = value;

    return ACVP_SUCCESS;
}

/*
 * The user should call this after invoking acvp_enable_kdf135_snmp_cap()
 * to specify the hex string engine id. acvp_enable_kdf135_snmp_cap_parm()
 * should be used to specify password length
 */
ACVP_RESULT acvp_cap_kdf135_snmp_set_engid(ACVP_CTX *ctx,
                                           ACVP_CIPHER kcap,
                                           char *engid) {
    ACVP_CAPS_LIST *cap;
    ACVP_KDF135_SNMP_CAP *kdf135_snmp_cap;
    ACVP_NAME_LIST *engids;

    if (!ctx) {
        return ACVP_NO_CTX;
    }

    if (!engid) {
        return ACVP_INVALID_ARG;
    }
    if (strnlen_s(engid, ACVP_KDF135_SNMP_ENGID_MAX_STR + 1) > ACVP_KDF135_SNMP_ENGID_MAX_STR) {
        ACVP_LOG_ERR("engid too long");
        return ACVP_INVALID_ARG;
    }

    cap = acvp_locate_cap_entry(ctx, kcap);
    if (!cap) {
        return ACVP_NO_CAP;
    }

    kdf135_snmp_cap = cap->cap.kdf135_snmp_cap;
    if (!kdf135_snmp_cap) {
        return ACVP_NO_CAP;
    }

    if (kdf135_snmp_cap->eng_ids) {
        engids = kdf135_snmp_cap->eng_ids;
        while (engids->next) {
            engids = engids->next;
        }
        engids->next = calloc(1, sizeof(ACVP_NAME_LIST));
        engids = engids->next;
    } else {
        kdf135_snmp_cap->eng_ids = calloc(1, sizeof(ACVP_NAME_LIST));
        engids = kdf135_snmp_cap->eng_ids;
    }
    engids->name = engid;

    return ACVP_SUCCESS;
}

/*
 * The user should call this after invoking acvp_enable_kdf135_tls_cap()
 * to specify the kdf parameters.
 */
ACVP_RESULT acvp_cap_kdf135_tls_set_parm(ACVP_CTX *ctx,
                                         ACVP_CIPHER kcap,
                                         ACVP_KDF135_TLS_METHOD method,
                                         ACVP_HASH_ALG param) {
    ACVP_CAPS_LIST *cap;
    ACVP_KDF135_TLS_CAP *kdf135_tls_cap;

    if (!ctx) {
        return ACVP_NO_CTX;
    }

    cap = acvp_locate_cap_entry(ctx, kcap);
    if (!cap) {
        return ACVP_NO_CAP;
    }

    kdf135_tls_cap = cap->cap.kdf135_tls_cap;
    if (!kdf135_tls_cap) {
        return ACVP_NO_CAP;
    }

    if (acvp_validate_kdf135_tls_param_value(method, param) != ACVP_SUCCESS) {
        return ACVP_INVALID_ARG;
    }

    /* only support two method types so just use whichever is available */
    if (!kdf135_tls_cap->method[0]) {
        kdf135_tls_cap->method[0] = method;
    } else {
        kdf135_tls_cap->method[1] = method;
    }

    kdf135_tls_cap->sha = param;

    return ACVP_SUCCESS;
}

ACVP_RESULT acvp_cap_kdf135_srtp_enable(ACVP_CTX *ctx,
                                        int (*crypto_handler)(ACVP_TEST_CASE *test_case)) {
    ACVP_RESULT result = ACVP_SUCCESS;

    if (!ctx) {
        return ACVP_NO_CTX;
    }
    if (!crypto_handler) {
        ACVP_LOG_ERR("NULL parameter 'crypto_handler'");
        return ACVP_INVALID_ARG;
    }

    result = acvp_cap_list_append(ctx, ACVP_KDF135_SRTP_TYPE, ACVP_KDF135_SRTP, crypto_handler);

    if (result == ACVP_DUP_CIPHER) {
        ACVP_LOG_ERR("Capability previously enabled. Duplicate not allowed.");
    } else if (result == ACVP_MALLOC_FAIL) {
        ACVP_LOG_ERR("Failed to allocate capability object");
    }

    return result;
}

ACVP_RESULT acvp_cap_kdf135_ikev2_enable(ACVP_CTX *ctx,
                                         int (*crypto_handler)(ACVP_TEST_CASE *test_case)) {
    ACVP_RESULT result = ACVP_SUCCESS;

    if (!ctx) {
        return ACVP_NO_CTX;
    }
    if (!crypto_handler) {
        ACVP_LOG_ERR("NULL parameter 'crypto_handler'");
        return ACVP_INVALID_ARG;
    }

    result = acvp_cap_list_append(ctx, ACVP_KDF135_IKEV2_TYPE, ACVP_KDF135_IKEV2, crypto_handler);

    if (result == ACVP_DUP_CIPHER) {
        ACVP_LOG_ERR("Capability previously enabled. Duplicate not allowed.");
    } else if (result == ACVP_MALLOC_FAIL) {
        ACVP_LOG_ERR("Failed to allocate capability object");
    }

    return result;
}

ACVP_RESULT acvp_cap_kdf135_x963_enable(ACVP_CTX *ctx,
                                        int (*crypto_handler)(ACVP_TEST_CASE *test_case)) {
    ACVP_RESULT result = ACVP_SUCCESS;

    if (!ctx) {
        return ACVP_NO_CTX;
    }
    if (!crypto_handler) {
        ACVP_LOG_ERR("NULL parameter 'crypto_handler'");
        return ACVP_INVALID_ARG;
    }

    result = acvp_cap_list_append(ctx, ACVP_KDF135_X963_TYPE, ACVP_KDF135_X963, crypto_handler);

    if (result == ACVP_DUP_CIPHER) {
        ACVP_LOG_ERR("Capability previously enabled. Duplicate not allowed.");
    } else if (result == ACVP_MALLOC_FAIL) {
        ACVP_LOG_ERR("Failed to allocate capability object");
    }

    return result;
}

ACVP_RESULT acvp_cap_kdf135_ikev1_enable(ACVP_CTX *ctx,
                                         int (*crypto_handler)(ACVP_TEST_CASE *test_case)) {
    ACVP_RESULT result = ACVP_SUCCESS;

    if (!ctx) {
        return ACVP_NO_CTX;
    }
    if (!crypto_handler) {
        ACVP_LOG_ERR("NULL parameter 'crypto_handler'");
        return ACVP_INVALID_ARG;
    }

    result = acvp_cap_list_append(ctx, ACVP_KDF135_IKEV1_TYPE, ACVP_KDF135_IKEV1, crypto_handler);

    if (result == ACVP_DUP_CIPHER) {
        ACVP_LOG_ERR("Capability previously enabled. Duplicate not allowed.");
    } else if (result == ACVP_MALLOC_FAIL) {
        ACVP_LOG_ERR("Failed to allocate capability object");
    }

    return result;
}

ACVP_RESULT acvp_cap_kdf108_enable(ACVP_CTX *ctx,
                                   int (*crypto_handler)(ACVP_TEST_CASE *test_case)) {
    ACVP_RESULT result = ACVP_SUCCESS;

    if (!ctx) {
        return ACVP_NO_CTX;
    }
    if (!crypto_handler) {
        ACVP_LOG_ERR("NULL parameter 'crypto_handler'");
        return ACVP_INVALID_ARG;
    }

    result = acvp_cap_list_append(ctx, ACVP_KDF108_TYPE, ACVP_KDF108, crypto_handler);

    if (result == ACVP_DUP_CIPHER) {
        ACVP_LOG_ERR("Capability previously enabled. Duplicate not allowed.");
    } else if (result == ACVP_MALLOC_FAIL) {
        ACVP_LOG_ERR("Failed to allocate capability object");
    }

    return result;
}

ACVP_RESULT acvp_cap_kdf135_snmp_enable(ACVP_CTX *ctx,
                                        int (*crypto_handler)(ACVP_TEST_CASE *test_case)) {
    ACVP_RESULT result = ACVP_SUCCESS;

    if (!ctx) {
        return ACVP_NO_CTX;
    }

    if (!crypto_handler) {
        ACVP_LOG_ERR("NULL parameter 'crypto_handler'");
        return ACVP_INVALID_ARG;
    }

    result = acvp_cap_list_append(ctx, ACVP_KDF135_SNMP_TYPE, ACVP_KDF135_SNMP, crypto_handler);

    if (result == ACVP_DUP_CIPHER) {
        ACVP_LOG_ERR("Capability previously enabled. Duplicate not allowed.");
    } else if (result == ACVP_MALLOC_FAIL) {
        ACVP_LOG_ERR("Failed to allocate capability object");
    }

    return result;
}

ACVP_RESULT acvp_cap_kdf135_ssh_enable(ACVP_CTX *ctx,
                                       int (*crypto_handler)(ACVP_TEST_CASE *test_case)) {
    ACVP_RESULT result = ACVP_SUCCESS;

    if (!ctx) {
        return ACVP_NO_CTX;
    }

    if (!crypto_handler) {
        ACVP_LOG_ERR("NULL parameter 'crypto_handler'");
        return ACVP_INVALID_ARG;
    }

    result = acvp_cap_list_append(ctx, ACVP_KDF135_SSH_TYPE, ACVP_KDF135_SSH, crypto_handler);

    if (result == ACVP_DUP_CIPHER) {
        ACVP_LOG_ERR("Capability previously enabled. Duplicate not allowed.");
    } else if (result == ACVP_MALLOC_FAIL) {
        ACVP_LOG_ERR("Failed to allocate capability object");
    }

    return result;
}

/*
 * The user should call this after invoking acvp_enable_kdf135_ssh_cap()
 * to specify the kdf parameters.
 */
ACVP_RESULT acvp_cap_kdf135_ssh_set_parm(ACVP_CTX *ctx,
                                         ACVP_CIPHER kcap,
                                         ACVP_KDF135_SSH_METHOD method,
                                         ACVP_HASH_ALG param) {
    ACVP_CAPS_LIST *cap;
    ACVP_KDF135_SSH_CAP *kdf135_ssh_cap;

    if (!ctx) {
        return ACVP_NO_CTX;
    }

    cap = acvp_locate_cap_entry(ctx, kcap);
    if (!cap) {
        return ACVP_NO_CAP;
    }

    kdf135_ssh_cap = cap->cap.kdf135_ssh_cap;
    if (!kdf135_ssh_cap) {
        return ACVP_NO_CAP;
    }

    if (acvp_validate_kdf135_ssh_param_value(method, param) != ACVP_SUCCESS) {
        return ACVP_INVALID_ARG;
    }

    /* only support two method types so just use whichever is available */
    switch (method) {
    case ACVP_SSH_METH_TDES_CBC:
        kdf135_ssh_cap->method[0] = ACVP_SSH_METH_TDES_CBC;
        break;
    case ACVP_SSH_METH_AES_128_CBC:
        kdf135_ssh_cap->method[1] = ACVP_SSH_METH_AES_128_CBC;
        break;
    case ACVP_SSH_METH_AES_192_CBC:
        kdf135_ssh_cap->method[2] = ACVP_SSH_METH_AES_192_CBC;
        break;
    case ACVP_SSH_METH_AES_256_CBC:
        kdf135_ssh_cap->method[3] = ACVP_SSH_METH_AES_256_CBC;
        break;
    default:
        return ACVP_INVALID_ARG;
    }

    kdf135_ssh_cap->sha = kdf135_ssh_cap->sha | param;

    return ACVP_SUCCESS;
}

/*
 * The user should call this after invoking acvp_enable_kdf108_cap()
 * to specify the kdf parameters.
 */
ACVP_RESULT acvp_cap_kdf108_set_parm(ACVP_CTX *ctx,
                                     ACVP_KDF108_MODE mode,
                                     ACVP_KDF108_PARM param,
                                     int value) {
    ACVP_CAPS_LIST *cap;
    ACVP_KDF108_CAP *kdf108_cap;
    ACVP_KDF108_MODE_PARAMS *mode_obj;
    ACVP_NAME_LIST *nl_obj;
    ACVP_SL_LIST *sl_obj;

    if (!ctx) {
        return ACVP_NO_CTX;
    }

    cap = acvp_locate_cap_entry(ctx, ACVP_KDF108);

    if (!cap) {
        return ACVP_NO_CAP;
    }

    kdf108_cap = cap->cap.kdf108_cap;
    if (!kdf108_cap) {
        return ACVP_NO_CAP;
    }

    if (acvp_validate_kdf108_param_value(param, value) != ACVP_SUCCESS) {
        return ACVP_INVALID_ARG;
    }

    switch (mode) {
    case ACVP_KDF108_MODE_COUNTER:
        mode_obj = &cap->cap.kdf108_cap->counter_mode;
        if (!mode_obj->kdf_mode) {
            mode_obj->kdf_mode = ACVP_MODE_COUNTER;
        }
        break;
    case ACVP_KDF108_MODE_FEEDBACK:
        mode_obj = &cap->cap.kdf108_cap->feedback_mode;
        if (!mode_obj->kdf_mode) {
            mode_obj->kdf_mode = ACVP_MODE_FEEDBACK;
        }
        break;
    case ACVP_KDF108_MODE_DPI:
        mode_obj = &cap->cap.kdf108_cap->dpi_mode;
        if (!mode_obj->kdf_mode) {
            mode_obj->kdf_mode = ACVP_MODE_DPI;
        }
        break;
    default:
        return ACVP_INVALID_ARG;
    }

    /* only support two method types so just use whichever is available */
    switch (param) {
    case ACVP_KDF108_MAC_MODE:
        if (mode_obj->mac_mode) {
            nl_obj = mode_obj->mac_mode;
            while (nl_obj->next) {
                nl_obj = nl_obj->next;
            }
            nl_obj->next = calloc(1, sizeof(ACVP_NAME_LIST));
            nl_obj = nl_obj->next;
        } else {
            mode_obj->mac_mode = calloc(1, sizeof(ACVP_NAME_LIST));
            nl_obj = mode_obj->mac_mode;
        }
        switch (value) {
        case ACVP_KDF108_MAC_MODE_CMAC_AES128:
            nl_obj->name = ACVP_ALG_CMAC_AES_128;
            break;
        case ACVP_KDF108_MAC_MODE_CMAC_AES192:
            nl_obj->name = ACVP_ALG_CMAC_AES_192;
            break;
        case ACVP_KDF108_MAC_MODE_CMAC_AES256:
            nl_obj->name = ACVP_ALG_CMAC_AES_256;
            break;
        case ACVP_KDF108_MAC_MODE_CMAC_TDES:
            nl_obj->name = ACVP_ALG_CMAC_TDES;
            break;
        case ACVP_KDF108_MAC_MODE_HMAC_SHA1:
            nl_obj->name = ACVP_ALG_HMAC_SHA1;
            break;
        case ACVP_KDF108_MAC_MODE_HMAC_SHA224:
            nl_obj->name = ACVP_ALG_HMAC_SHA2_224;
            break;
        case ACVP_KDF108_MAC_MODE_HMAC_SHA256:
            nl_obj->name = ACVP_ALG_HMAC_SHA2_256;
            break;
        case ACVP_KDF108_MAC_MODE_HMAC_SHA384:
            nl_obj->name = ACVP_ALG_HMAC_SHA2_384;
            break;
        case ACVP_KDF108_MAC_MODE_HMAC_SHA512:
            nl_obj->name = ACVP_ALG_HMAC_SHA2_512;
            break;
        default:
            return ACVP_INVALID_ARG;
        }
        break;
    case ACVP_KDF108_COUNTER_LEN:
        if (mode_obj->counter_lens) {
            sl_obj = mode_obj->counter_lens;
            while (sl_obj->next) {
                sl_obj = sl_obj->next;
            }
            sl_obj->next = calloc(1, sizeof(ACVP_SL_LIST));
            sl_obj = sl_obj->next;
        } else {
            mode_obj->counter_lens = calloc(1, sizeof(ACVP_SL_LIST));
            sl_obj = mode_obj->counter_lens;
        }
        sl_obj->length = value;
        break;
    case ACVP_KDF108_FIXED_DATA_ORDER:
        if (mode_obj->data_order) {
            nl_obj = mode_obj->data_order;
            while (nl_obj->next) {
                nl_obj = nl_obj->next;
            }
            nl_obj->next = calloc(1, sizeof(ACVP_NAME_LIST));
            nl_obj = nl_obj->next;
        } else {
            mode_obj->data_order = calloc(1, sizeof(ACVP_NAME_LIST));
            nl_obj = mode_obj->data_order;
        }
        switch (value) {
        case ACVP_KDF108_FIXED_DATA_ORDER_AFTER:
            nl_obj->name = ACVP_FIXED_DATA_ORDER_AFTER_STR;
            break;
        case ACVP_KDF108_FIXED_DATA_ORDER_BEFORE:
            nl_obj->name = ACVP_FIXED_DATA_ORDER_BEFORE_STR;
            break;
        case ACVP_KDF108_FIXED_DATA_ORDER_MIDDLE:
            nl_obj->name = ACVP_FIXED_DATA_ORDER_MIDDLE_STR;
            break;
        case ACVP_KDF108_FIXED_DATA_ORDER_NONE:
            nl_obj->name = ACVP_FIXED_DATA_ORDER_NONE_STR;
            break;
        case ACVP_KDF108_FIXED_DATA_ORDER_BEFORE_ITERATOR:
            nl_obj->name = ACVP_FIXED_DATA_ORDER_BEFORE_ITERATOR_STR;
            break;
        default:
            return ACVP_INVALID_ARG;
        }
        break;
    case ACVP_KDF108_SUPPORTS_EMPTY_IV:
        mode_obj->empty_iv_support = value;
        break;
    default:
        return ACVP_INVALID_ARG;
    }

    return ACVP_SUCCESS;
}

/*
 * The user should call this after invoking acvp_enable_kdf135_ssh_cap()
 * to specify the kdf parameters.
 */
ACVP_RESULT acvp_cap_kdf135_srtp_set_parm(ACVP_CTX *ctx,
                                          ACVP_CIPHER cipher,
                                          ACVP_KDF135_SRTP_PARAM param,
                                          int value) {
    ACVP_CAPS_LIST *cap;
    ACVP_KDF135_SRTP_CAP *kdf135_srtp_cap;
    ACVP_SL_LIST *current_aes_keylen;

    if (!ctx) {
        return ACVP_NO_CTX;
    }

    if (cipher != ACVP_KDF135_SRTP) {
        return ACVP_INVALID_ARG;
    }

    cap = acvp_locate_cap_entry(ctx, cipher);
    if (!cap) {
        return ACVP_NO_CAP;
    }

    kdf135_srtp_cap = cap->cap.kdf135_srtp_cap;
    if (!kdf135_srtp_cap) {
        return ACVP_NO_CAP;
    }

    if (acvp_validate_kdf135_srtp_param_value(param, value) != ACVP_SUCCESS) {
        return ACVP_INVALID_ARG;
    }

    /* only support two method types so just use whichever is available */
    switch (param) {
    case ACVP_SRTP_AES_KEYLEN:
        if (value != 128 && value != 192 && value != 256) {
            ACVP_LOG_ERR("invalid aes keylen");
            return ACVP_INVALID_ARG;
        }
        current_aes_keylen = kdf135_srtp_cap->aes_keylens;
        if (!current_aes_keylen) {
            kdf135_srtp_cap->aes_keylens = calloc(1, sizeof(ACVP_SL_LIST));
            kdf135_srtp_cap->aes_keylens->length = value;
        } else {
            while (current_aes_keylen->next) {
                current_aes_keylen = current_aes_keylen->next;
            }
            current_aes_keylen->next = calloc(1, sizeof(ACVP_SL_LIST));
            current_aes_keylen->next->length = value;
        }
        break;
    case ACVP_SRTP_SUPPORT_ZERO_KDR:
        if (is_valid_tf_param(value) != ACVP_SUCCESS) {
            ACVP_LOG_ERR("invalid boolean for zero kdr support");
            return ACVP_INVALID_ARG;
        }
        kdf135_srtp_cap->supports_zero_kdr = value;
        break;
    case ACVP_SRTP_KDF_EXPONENT:
        if (!value || value > ACVP_KDF135_SRTP_KDR_MAX) {
            ACVP_LOG_ERR("invalid srtp exponent");
            return ACVP_INVALID_ARG;
        }
        kdf135_srtp_cap->kdr_exp[value - 1] = 1;
        break;
    default:
        return ACVP_INVALID_ARG;
    }

    return ACVP_SUCCESS;
}

ACVP_RESULT acvp_cap_dsa_enable(ACVP_CTX *ctx,
                                ACVP_CIPHER cipher,
                                int (*crypto_handler)(ACVP_TEST_CASE *test_case)) {
    ACVP_RESULT result = ACVP_SUCCESS;

    if (!ctx) {
        return ACVP_NO_CTX;
    }
    if (!crypto_handler) {
        ACVP_LOG_ERR("NULL parameter 'crypto_handler'");
        return ACVP_INVALID_ARG;
    }

    result = acvp_cap_list_append(ctx, ACVP_DSA_TYPE, cipher, crypto_handler);

    if (result == ACVP_DUP_CIPHER) {
        ACVP_LOG_ERR("Capability previously enabled. Duplicate not allowed.");
    } else if (result == ACVP_MALLOC_FAIL) {
        ACVP_LOG_ERR("Failed to allocate capability object");
    }

    return result;
}

ACVP_RESULT acvp_cap_kdf135_ikev2_set_parm(ACVP_CTX *ctx,
                                           ACVP_KDF135_IKEV2_PARM param,
                                           int value) {
    ACVP_CAPS_LIST *cap_list = NULL;
    ACVP_NAME_LIST *hash = NULL;
    ACVP_KDF135_IKEV2_CAP *cap = NULL;

    cap_list = acvp_locate_cap_entry(ctx, ACVP_KDF135_IKEV2);
    if (!cap_list) {
        ACVP_LOG_ERR("Cap entry not found.");
        return ACVP_NO_CAP;
    }
    cap = cap_list->cap.kdf135_ikev2_cap;

    if (param != ACVP_KDF_HASH_ALG) {
        ACVP_LOG_ERR("Invalid param.");
        return ACVP_INVALID_ARG;
    }

    if (cap->hash_algs) {
        ACVP_NAME_LIST *current_hash = cap->hash_algs;
        while (current_hash->next) {
            current_hash = current_hash->next;
        }
        current_hash->next = calloc(1, sizeof(ACVP_NAME_LIST));
        hash = current_hash->next;
    } else {
        cap->hash_algs = calloc(1, sizeof(ACVP_NAME_LIST));
        hash = cap->hash_algs;
    }

    switch (value) {
    case ACVP_SHA1:
        hash->name = ACVP_STR_SHA_1;
        break;
    case ACVP_SHA224:
        hash->name = ACVP_STR_SHA2_224;
        break;
    case ACVP_SHA256:
        hash->name = ACVP_STR_SHA2_256;
        break;
    case ACVP_SHA384:
        hash->name = ACVP_STR_SHA2_384;
        break;
    case ACVP_SHA512:
        hash->name = ACVP_STR_SHA2_512;
        break;
    default:
        ACVP_LOG_ERR("Invalid hash algorithm.");
        return ACVP_INVALID_ARG;
    }

    return ACVP_SUCCESS;
}

ACVP_RESULT acvp_cap_kdf135_ikev2_set_length(ACVP_CTX *ctx,
                                             ACVP_KDF135_IKEV2_PARM param,
                                             int value) {
    ACVP_CAPS_LIST *cap_list;
    ACVP_KDF135_IKEV2_CAP *cap;
    ACVP_JSON_DOMAIN_OBJ *domain;

    cap_list = acvp_locate_cap_entry(ctx, ACVP_KDF135_IKEV2);
    if (!cap_list) {
        ACVP_LOG_ERR("Cap entry not found.");
        return ACVP_NO_CAP;
    }
    cap = cap_list->cap.kdf135_ikev2_cap;

    switch (param) {
    case ACVP_INIT_NONCE_LEN:
        if (value < ACVP_KDF135_IKEV2_INIT_NONCE_BIT_MIN ||
            value > ACVP_KDF135_IKEV2_INIT_NONCE_BIT_MAX) {
            ACVP_LOG_ERR("min or max outside of acceptable range");
            return ACVP_INVALID_ARG;
        }
        domain = &cap->init_nonce_len_domain;
        break;
    case ACVP_RESPOND_NONCE_LEN:
        if (value < ACVP_KDF135_IKEV2_RESP_NONCE_BIT_MIN ||
            value > ACVP_KDF135_IKEV2_RESP_NONCE_BIT_MAX) {
            ACVP_LOG_ERR("min or max outside of acceptable range");
            return ACVP_INVALID_ARG;
        }
        domain = &cap->respond_nonce_len_domain;
        break;
    case ACVP_DH_SECRET_LEN:
        if (value < ACVP_KDF135_IKEV2_DH_SHARED_SECRET_BIT_MIN ||
            value > ACVP_KDF135_IKEV2_DH_SHARED_SECRET_BIT_MAX) {
            ACVP_LOG_ERR("min or max outside of acceptable range");
            return ACVP_INVALID_ARG;
        }
        domain = &cap->dh_secret_len;
        break;
    case ACVP_KEY_MATERIAL_LEN:
        if (value < ACVP_KDF135_IKEV2_DKEY_MATERIAL_BIT_MIN ||
            value > ACVP_KDF135_IKEV2_DKEY_MATERIAL_BIT_MAX) {
            ACVP_LOG_ERR("min or max outside of acceptable range");
            return ACVP_INVALID_ARG;
        }
        domain = &cap->key_material_len;
        break;
    default:
        return ACVP_INVALID_ARG;
    }
    if (domain->min || domain->max || domain->increment) {
        ACVP_LOG_ERR("Already registered domain value for this parameter");
        return ACVP_INVALID_ARG;
    }
    domain->value = value;
    return ACVP_SUCCESS;
}

ACVP_RESULT acvp_cap_kdf135_ikev1_set_parm(ACVP_CTX *ctx,
                                           ACVP_KDF135_IKEV1_PARM param,
                                           int value) {
    ACVP_CAPS_LIST *cap_list;
    ACVP_NAME_LIST *hash = NULL;
    ACVP_KDF135_IKEV1_CAP *cap;

    cap_list = acvp_locate_cap_entry(ctx, ACVP_KDF135_IKEV1);
    if (!cap_list) {
        ACVP_LOG_ERR("Cap entry not found.");
        return ACVP_NO_CAP;
    }
    cap = cap_list->cap.kdf135_ikev1_cap;

    if (param == ACVP_KDF_IKEv1_HASH_ALG) {
        if (cap->hash_algs) {
            ACVP_NAME_LIST *current_hash = cap->hash_algs;
            while (current_hash->next) {
                current_hash = current_hash->next;
            }
            current_hash->next = calloc(1, sizeof(ACVP_NAME_LIST));
            hash = current_hash->next;
        } else {
            cap->hash_algs = calloc(1, sizeof(ACVP_NAME_LIST));
            hash = cap->hash_algs;
        }

        switch (value) {
        case ACVP_SHA1:
            hash->name = ACVP_STR_SHA_1;
            break;
        case ACVP_SHA224:
            hash->name = ACVP_STR_SHA2_224;
            break;
        case ACVP_SHA256:
            hash->name = ACVP_STR_SHA2_256;
            break;
        case ACVP_SHA384:
            hash->name = ACVP_STR_SHA2_384;
            break;
        case ACVP_SHA512:
            hash->name = ACVP_STR_SHA2_512;
            break;
        default:
            ACVP_LOG_ERR("Invalid hash algorithm.");
            return ACVP_INVALID_ARG;
        }
    } else if (param == ACVP_KDF_IKEv1_AUTH_METHOD) {
        switch (value) {
        case ACVP_KDF135_IKEV1_AMETH_DSA:
            strcpy_s(cap->auth_method, ACVP_AUTH_METHOD_STR_MAX_PLUS,
                     ACVP_AUTH_METHOD_DSA_STR);
            break;
        case ACVP_KDF135_IKEV1_AMETH_PSK:
            strcpy_s(cap->auth_method, ACVP_AUTH_METHOD_STR_MAX_PLUS,
                     ACVP_AUTH_METHOD_PSK_STR);
            break;
        case ACVP_KDF135_IKEV1_AMETH_PKE:
            strcpy_s(cap->auth_method, ACVP_AUTH_METHOD_STR_MAX_PLUS,
                     ACVP_AUTH_METHOD_PKE_STR);
            break;
        default:
            ACVP_LOG_ERR("Invalid authentication method.");
            return ACVP_INVALID_ARG;
        }
    } else {
        ACVP_LOG_ERR("Invalid param.");
        return ACVP_INVALID_ARG;
    }

    return ACVP_SUCCESS;
}

ACVP_RESULT acvp_cap_kdf135_x963_set_parm(ACVP_CTX *ctx,
                                          ACVP_KDF135_X963_PARM param,
                                          int value) {
    ACVP_CAPS_LIST *cap_list;
    ACVP_NAME_LIST *current_hash;
    ACVP_SL_LIST *current_sl;
    ACVP_KDF135_X963_CAP *cap;

    cap_list = acvp_locate_cap_entry(ctx, ACVP_KDF135_X963);
    if (!cap_list) {
        ACVP_LOG_ERR("Cap entry not found.");
        return ACVP_NO_CAP;
    }
    cap = cap_list->cap.kdf135_x963_cap;

    if (param == ACVP_KDF_X963_HASH_ALG) {
        current_hash = cap->hash_algs;
        if (current_hash) {
            while (current_hash->next) {
                current_hash = current_hash->next;
            }
            current_hash->next = calloc(1, sizeof(ACVP_NAME_LIST));
            switch (value) {
            case ACVP_SHA224:
                current_hash->next->name = ACVP_STR_SHA2_224;
                break;
            case ACVP_SHA256:
                current_hash->next->name = ACVP_STR_SHA2_256;
                break;
            case ACVP_SHA384:
                current_hash->next->name = ACVP_STR_SHA2_384;
                break;
            case ACVP_SHA512:
                current_hash->next->name = ACVP_STR_SHA2_512;
                break;
            default:
                ACVP_LOG_ERR("Invalid hash alg");
                return ACVP_INVALID_ARG;
            }
        } else {
            cap->hash_algs = calloc(1, sizeof(ACVP_NAME_LIST));
            switch (value) {
            case ACVP_SHA224:
                cap->hash_algs->name = ACVP_STR_SHA2_224;
                break;
            case ACVP_SHA256:
                cap->hash_algs->name = ACVP_STR_SHA2_256;
                break;
            case ACVP_SHA384:
                cap->hash_algs->name = ACVP_STR_SHA2_384;
                break;
            case ACVP_SHA512:
                cap->hash_algs->name = ACVP_STR_SHA2_512;
                break;
            default:
                ACVP_LOG_ERR("Invalid hash alg");
                return ACVP_INVALID_ARG;
            }
        }
    } else {
        switch (param) {
        case ACVP_KDF_X963_KEY_DATA_LEN:
            if (value < ACVP_KDF135_X963_KEYDATA_MIN_BITS ||
                value > ACVP_KDF135_X963_KEYDATA_MAX_BITS) {
                ACVP_LOG_ERR("invalid key len value");
                return ACVP_INVALID_ARG;
            }
            if (cap->key_data_lengths) {
                current_sl = cap->key_data_lengths;
                while (current_sl->next) {
                    current_sl = current_sl->next;
                }
                current_sl->next = calloc(1, sizeof(ACVP_SL_LIST));
                current_sl->next->length = value;
            } else {
                cap->key_data_lengths = calloc(1, sizeof(ACVP_SL_LIST));
                cap->key_data_lengths->length = value;
            }
            break;
        case ACVP_KDF_X963_FIELD_SIZE:
            if (value != ACVP_KDF135_X963_FIELD_SIZE_224 &&
                value != ACVP_KDF135_X963_FIELD_SIZE_233 &&
                value != ACVP_KDF135_X963_FIELD_SIZE_256 &&
                value != ACVP_KDF135_X963_FIELD_SIZE_283 &&
                value != ACVP_KDF135_X963_FIELD_SIZE_384 &&
                value != ACVP_KDF135_X963_FIELD_SIZE_409 &&
                value != ACVP_KDF135_X963_FIELD_SIZE_521 &&
                value != ACVP_KDF135_X963_FIELD_SIZE_571) {
                ACVP_LOG_ERR("invalid field size value");
                return ACVP_INVALID_ARG;
            }
            if (cap->field_sizes) {
                current_sl = cap->field_sizes;
                while (current_sl->next) {
                    current_sl = current_sl->next;
                }
                current_sl->next = calloc(1, sizeof(ACVP_SL_LIST));
                current_sl->next->length = value;
            } else {
                cap->field_sizes = calloc(1, sizeof(ACVP_SL_LIST));
                cap->field_sizes->length = value;
            }
            break;
        case ACVP_KDF_X963_SHARED_INFO_LEN:
            if (value < ACVP_KDF135_X963_SHARED_INFO_LEN_MIN ||
                value > ACVP_KDF135_X963_SHARED_INFO_LEN_MAX) {
                ACVP_LOG_ERR("invalid shared info len value");
                return ACVP_INVALID_ARG;
            }
            if (cap->shared_info_lengths) {
                current_sl = cap->shared_info_lengths;
                while (current_sl->next) {
                    current_sl = current_sl->next;
                }
                current_sl->next = calloc(1, sizeof(ACVP_SL_LIST));
                current_sl->next->length = value;
            } else {
                cap->shared_info_lengths = calloc(1, sizeof(ACVP_SL_LIST));
                cap->shared_info_lengths->length = value;
            }
            break;
        default:
            return ACVP_INVALID_ARG;
        }
    }

    return ACVP_SUCCESS;
}

ACVP_RESULT acvp_cap_kdf135_ikev2_set_domain(ACVP_CTX *ctx,
                                             ACVP_KDF135_IKEV2_PARM param,
                                             int min,
                                             int max,
                                             int increment) {
    ACVP_CAPS_LIST *cap_list;
    ACVP_JSON_DOMAIN_OBJ *domain;

    cap_list = acvp_locate_cap_entry(ctx, ACVP_KDF135_IKEV2);
    if (!cap_list) {
        ACVP_LOG_ERR("Cap entry not found.");
        return ACVP_NO_CAP;
    }

    switch (param) {
    case ACVP_INIT_NONCE_LEN:
        if (min < ACVP_KDF135_IKEV2_INIT_NONCE_BIT_MIN ||
            max > ACVP_KDF135_IKEV2_INIT_NONCE_BIT_MAX) {
            ACVP_LOG_ERR("min or max outside of acceptable range");
            return ACVP_INVALID_ARG;
        }
        domain = &cap_list->cap.kdf135_ikev2_cap->init_nonce_len_domain;
        break;
    case ACVP_RESPOND_NONCE_LEN:
        if (min < ACVP_KDF135_IKEV2_RESP_NONCE_BIT_MIN ||
            max > ACVP_KDF135_IKEV2_RESP_NONCE_BIT_MAX) {
            ACVP_LOG_ERR("min or max outside of acceptable range");
            return ACVP_INVALID_ARG;
        }
        domain = &cap_list->cap.kdf135_ikev2_cap->respond_nonce_len_domain;
        break;
    case ACVP_DH_SECRET_LEN:
        if (min < ACVP_KDF135_IKEV2_DH_SHARED_SECRET_BIT_MIN ||
            max > ACVP_KDF135_IKEV2_DH_SHARED_SECRET_BIT_MAX) {
            ACVP_LOG_ERR("min or max outside of acceptable range");
            return ACVP_INVALID_ARG;
        }
        domain = &cap_list->cap.kdf135_ikev2_cap->dh_secret_len;
        break;
    case ACVP_KEY_MATERIAL_LEN:
        if (min < ACVP_KDF135_IKEV2_DKEY_MATERIAL_BIT_MIN ||
            max > ACVP_KDF135_IKEV2_DKEY_MATERIAL_BIT_MAX) {
            ACVP_LOG_ERR("min or max outside of acceptable range");
            return ACVP_INVALID_ARG;
        }
        domain = &cap_list->cap.kdf135_ikev2_cap->key_material_len;
        break;
    default:
        return ACVP_INVALID_ARG;
    }
    if (domain->value) {
        ACVP_LOG_ERR("Already registered single value for this parameter");
        return ACVP_INVALID_ARG;
    }
    domain->min = min;
    domain->max = max;
    domain->increment = increment;

    return ACVP_SUCCESS;
}

ACVP_RESULT acvp_cap_kdf135_ikev1_set_domain(ACVP_CTX *ctx,
                                             ACVP_KDF135_IKEV1_PARM param,
                                             int min,
                                             int max,
                                             int increment) {
    ACVP_CAPS_LIST *cap_list;
    ACVP_JSON_DOMAIN_OBJ *domain;

    cap_list = acvp_locate_cap_entry(ctx, ACVP_KDF135_IKEV1);
    if (!cap_list) {
        ACVP_LOG_ERR("Cap entry not found.");
        return ACVP_NO_CAP;
    }

    switch (param) {
    case ACVP_KDF_IKEv1_INIT_NONCE_LEN:
        if (min < ACVP_KDF135_IKEV1_INIT_NONCE_BIT_MIN ||
            max > ACVP_KDF135_IKEV1_INIT_NONCE_BIT_MAX) {
            ACVP_LOG_ERR("min or max outside of acceptable range");
            return ACVP_INVALID_ARG;
        }
        domain = &cap_list->cap.kdf135_ikev1_cap->init_nonce_len_domain;
        break;
    case ACVP_KDF_IKEv1_RESPOND_NONCE_LEN:
        if (min < ACVP_KDF135_IKEV1_RESP_NONCE_BIT_MIN ||
            max > ACVP_KDF135_IKEV1_RESP_NONCE_BIT_MAX) {
            ACVP_LOG_ERR("min or max outside of acceptable range");
            return ACVP_INVALID_ARG;
        }
        domain = &cap_list->cap.kdf135_ikev1_cap->respond_nonce_len_domain;
        break;
    case ACVP_KDF_IKEv1_DH_SECRET_LEN:
        if (min < ACVP_KDF135_IKEV1_DH_SHARED_SECRET_BIT_MIN ||
            max > ACVP_KDF135_IKEV1_DH_SHARED_SECRET_BIT_MAX) {
            ACVP_LOG_ERR("min or max outside of acceptable range");
            return ACVP_INVALID_ARG;
        }
        domain = &cap_list->cap.kdf135_ikev1_cap->dh_secret_len;
        break;
    case ACVP_KDF_IKEv1_PSK_LEN:
        if (min < ACVP_KDF135_IKEV1_PSK_BIT_MIN ||
            max > ACVP_KDF135_IKEV1_PSK_BIT_MAX) {
            ACVP_LOG_ERR("min or max outside of acceptable range");
            return ACVP_INVALID_ARG;
        }
        domain = &cap_list->cap.kdf135_ikev1_cap->psk_len;
        break;
    default:
        return ACVP_INVALID_ARG;
    }
    domain->min = min;
    domain->max = max;
    domain->increment = increment;

    return ACVP_SUCCESS;
}

ACVP_RESULT acvp_cap_kdf108_set_domain(ACVP_CTX *ctx,
                                       ACVP_KDF108_MODE mode,
                                       ACVP_KDF108_PARM param,
                                       int min,
                                       int max,
                                       int increment) {
    ACVP_CAPS_LIST *cap_list;
    ACVP_JSON_DOMAIN_OBJ *domain;
    ACVP_KDF108_MODE_PARAMS *mode_obj;

    cap_list = acvp_locate_cap_entry(ctx, ACVP_KDF108);
    if (!cap_list) {
        ACVP_LOG_ERR("Cap entry not found.");
        return ACVP_NO_CAP;
    }

    if (!min || max > ACVP_KDF108_KEYIN_BIT_MAX) {
        ACVP_LOG_ERR("min and/or max outside acceptable range");
        return ACVP_INVALID_ARG;
    }

    switch (mode) {
    case ACVP_KDF108_MODE_COUNTER:
        mode_obj = &cap_list->cap.kdf108_cap->counter_mode;
        break;
    case ACVP_KDF108_MODE_FEEDBACK:
        mode_obj = &cap_list->cap.kdf108_cap->feedback_mode;
        break;
    case ACVP_KDF108_MODE_DPI:
        mode_obj = &cap_list->cap.kdf108_cap->dpi_mode;
        break;
    default:
        return ACVP_INVALID_ARG;
    }
    switch (param) {
    case ACVP_KDF108_SUPPORTED_LEN:
        domain = &mode_obj->supported_lens;
        break;
    default:
        return ACVP_INVALID_ARG;
    }
    domain->min = min;
    domain->max = max;
    domain->increment = increment;

    return ACVP_SUCCESS;
}

/*
 * Append a KAS-ECC pre req val to the capabilities
 */
static ACVP_RESULT acvp_add_kas_ecc_prereq_val(ACVP_KAS_ECC_CAP_MODE *kas_ecc_mode,
                                               ACVP_KAS_ECC_MODE mode,
                                               ACVP_PREREQ_ALG pre_req,
                                               char *value) {
    ACVP_PREREQ_LIST *prereq_entry, *prereq_entry_2;

    prereq_entry = calloc(1, sizeof(ACVP_PREREQ_LIST));
    if (!prereq_entry) {
        return ACVP_MALLOC_FAIL;
    }
    prereq_entry->prereq_alg_val.alg = pre_req;
    prereq_entry->prereq_alg_val.val = value;

    /*
     * 1st entry
     */
    if (!kas_ecc_mode->prereq_vals) {
        kas_ecc_mode->prereq_vals = prereq_entry;
    } else {
        /*
         * append to the last in the list
         */
        prereq_entry_2 = kas_ecc_mode->prereq_vals;
        while (prereq_entry_2->next) {
            prereq_entry_2 = prereq_entry_2->next;
        }
        prereq_entry_2->next = prereq_entry;
    }
    return ACVP_SUCCESS;
}

ACVP_RESULT acvp_cap_kas_ecc_set_prereq(ACVP_CTX *ctx,
                                        ACVP_CIPHER cipher,
                                        ACVP_KAS_ECC_MODE mode,
                                        ACVP_PREREQ_ALG pre_req,
                                        char *value) {
    ACVP_KAS_ECC_CAP_MODE *kas_ecc_mode;
    ACVP_KAS_ECC_CAP *kas_ecc_cap;
    ACVP_CAPS_LIST *cap_list;

    if (!ctx) {
        return ACVP_NO_CTX;
    }

    switch (pre_req) {
    case ACVP_PREREQ_CCM:
    case ACVP_PREREQ_CMAC:
    case ACVP_PREREQ_DRBG:
    case ACVP_PREREQ_ECDSA:
    case ACVP_PREREQ_HMAC:
    case ACVP_PREREQ_SHA:
        break;
    default:
        ACVP_LOG_ERR("\nUnsupported KAS-ECC prereq %d", pre_req);
        return ACVP_INVALID_ARG;
    }

    /*
     * Locate this cipher in the caps array
     */
    cap_list = acvp_locate_cap_entry(ctx, cipher);
    if (!cap_list) {
        ACVP_LOG_ERR("Cap entry not found.");
        return ACVP_NO_CAP;
    }

    /*
     * Locate cap mode from array
     */
    kas_ecc_cap = cap_list->cap.kas_ecc_cap;
    kas_ecc_mode = &kas_ecc_cap->kas_ecc_mode[mode - 1];

    /*
     * Add the value to the cap
     */
    return acvp_add_kas_ecc_prereq_val(kas_ecc_mode, mode, pre_req, value);
}

ACVP_RESULT acvp_cap_kas_ecc_enable(ACVP_CTX *ctx,
                                    ACVP_CIPHER cipher,
                                    int (*crypto_handler)(ACVP_TEST_CASE *test_case)) {
    ACVP_CAP_TYPE type = 0;
    ACVP_RESULT result = ACVP_SUCCESS;

    if (!ctx) {
        return ACVP_NO_CTX;
    }
    if (!crypto_handler) {
        ACVP_LOG_ERR("NULL parameter 'crypto_handler'");
        return ACVP_INVALID_ARG;
    }

    switch (cipher) {
    case ACVP_KAS_ECC_CDH:
        type = ACVP_KAS_ECC_CDH_TYPE;
        break;
    case ACVP_KAS_ECC_COMP:
        type = ACVP_KAS_ECC_COMP_TYPE;
        break;
    case ACVP_KAS_ECC_NOCOMP:
        type = ACVP_KAS_ECC_NOCOMP_TYPE;
        break;
    default:
        ACVP_LOG_ERR("Invalid parameter 'cipher'");
        return ACVP_INVALID_ARG;
    }

    result = acvp_cap_list_append(ctx, type, cipher, crypto_handler);

    if (result == ACVP_DUP_CIPHER) {
        ACVP_LOG_ERR("Capability previously enabled. Duplicate not allowed.");
    } else if (result == ACVP_MALLOC_FAIL) {
        ACVP_LOG_ERR("Failed to allocate capability object");
    }

    return result;
}

ACVP_RESULT acvp_cap_kas_ecc_set_parm(ACVP_CTX *ctx,
                                      ACVP_CIPHER cipher,
                                      ACVP_KAS_ECC_MODE mode,
                                      ACVP_KAS_ECC_PARAM param,
                                      int value) {
    ACVP_CAPS_LIST *cap;
    ACVP_KAS_ECC_CAP *kas_ecc_cap;
    ACVP_KAS_ECC_CAP_MODE *kas_ecc_cap_mode;
    ACVP_PARAM_LIST *current_func;
    ACVP_PARAM_LIST *current_curve;

    if (!ctx) {
        return ACVP_NO_CTX;
    }

    switch (cipher) {
    case ACVP_KAS_ECC_CDH:
    case ACVP_KAS_ECC_COMP:
    case ACVP_KAS_ECC_NOCOMP:
        break;
    default:
        ACVP_LOG_ERR("Invalid cipher");
        return ACVP_INVALID_ARG;
    }

    cap = acvp_locate_cap_entry(ctx, cipher);
    if (!cap) {
        return ACVP_NO_CAP;
    }

    kas_ecc_cap = cap->cap.kas_ecc_cap;
    if (!kas_ecc_cap) {
        return ACVP_NO_CAP;
    }
    kas_ecc_cap_mode = &kas_ecc_cap->kas_ecc_mode[mode - 1];
    switch (mode) {
    case ACVP_KAS_ECC_MODE_CDH:
        switch (param) {
        case ACVP_KAS_ECC_FUNCTION:
            if (!value || value > ACVP_KAS_ECC_MAX_FUNCS) {
                ACVP_LOG_ERR("invalid kas ecc function");
                return ACVP_INVALID_ARG;
            }
            current_func = kas_ecc_cap_mode->function;
            if (current_func) {
                while (current_func->next) {
                    current_func = current_func->next;
                }
                current_func->next = calloc(1, sizeof(ACVP_PARAM_LIST));
                current_func->next->param = value;
            } else {
                kas_ecc_cap_mode->function = calloc(1, sizeof(ACVP_PARAM_LIST));
                kas_ecc_cap_mode->function->param = value;
            }
            break;
        case ACVP_KAS_ECC_CURVE:
            if (value <= ACVP_EC_CURVE_START || value >= ACVP_EC_CURVE_END) {
                ACVP_LOG_ERR("invalid kas ecc curve attr");
                return ACVP_INVALID_ARG;
            }
            current_curve = kas_ecc_cap_mode->curve;
            if (current_curve) {
                while (current_curve->next) {
                    current_curve = current_curve->next;
                }
                current_curve->next = calloc(1, sizeof(ACVP_PARAM_LIST));
                current_curve->next->param = value;
            } else {
                kas_ecc_cap_mode->curve = calloc(1, sizeof(ACVP_PARAM_LIST));
                kas_ecc_cap_mode->curve->param = value;
            }
            break;
        default:
            ACVP_LOG_ERR("\nUnsupported KAS-ECC param %d", param);
            return ACVP_INVALID_ARG;

            break;
        }
        break;
    case ACVP_KAS_ECC_MODE_COMPONENT:
        switch (param) {
        case ACVP_KAS_ECC_FUNCTION:
            if (!value || value > ACVP_KAS_ECC_MAX_FUNCS) {
                ACVP_LOG_ERR("invalid kas ecc function");
                return ACVP_INVALID_ARG;
            }
            current_func = kas_ecc_cap_mode->function;
            if (current_func) {
                while (current_func->next) {
                    current_func = current_func->next;
                }
                current_func->next = calloc(1, sizeof(ACVP_PARAM_LIST));
                current_func->next->param = value;
            } else {
                kas_ecc_cap_mode->function = calloc(1, sizeof(ACVP_PARAM_LIST));
                kas_ecc_cap_mode->function->param = value;
            }
            break;
        default:
            ACVP_LOG_ERR("\nUnsupported KAS-ECC param %d", param);
            return ACVP_INVALID_ARG;

            break;
        }
        break;
    default:
        ACVP_LOG_ERR("\nUnsupported KAS-ECC mode %d", mode);
        return ACVP_INVALID_ARG;

        break;
    }
    return ACVP_SUCCESS;
}

ACVP_RESULT acvp_cap_kas_ecc_set_scheme(ACVP_CTX *ctx,
                                        ACVP_CIPHER cipher,
                                        ACVP_KAS_ECC_MODE mode,
                                        ACVP_KAS_ECC_SCHEMES scheme,
                                        ACVP_KAS_ECC_PARAM param,
                                        int option,
                                        int value) {
    ACVP_CAPS_LIST *cap;
    ACVP_KAS_ECC_CAP *kas_ecc_cap;
    ACVP_KAS_ECC_CAP_MODE *kas_ecc_cap_mode;
    ACVP_KAS_ECC_SCHEME *current_scheme;
    ACVP_KAS_ECC_PSET *current_pset;
    ACVP_KAS_ECC_PSET *last_pset = NULL;
    ACVP_PARAM_LIST *current_role;
    ACVP_PARAM_LIST *current_hash;

    if (!ctx) {
        return ACVP_NO_CTX;
    }

    switch (cipher) {
    case ACVP_KAS_ECC_CDH:
    case ACVP_KAS_ECC_COMP:
    case ACVP_KAS_ECC_NOCOMP:
        break;
    default:
        ACVP_LOG_ERR("Invalid cipher");
        return ACVP_INVALID_ARG;
    }

    cap = acvp_locate_cap_entry(ctx, cipher);
    if (!cap) {
        return ACVP_NO_CAP;
    }

    kas_ecc_cap = cap->cap.kas_ecc_cap;
    if (!kas_ecc_cap) {
        return ACVP_NO_CAP;
    }
    kas_ecc_cap_mode = &kas_ecc_cap->kas_ecc_mode[mode - 1];
    switch (mode) {
    case ACVP_KAS_ECC_MODE_COMPONENT:
    case ACVP_KAS_ECC_MODE_NOCOMP:
        if (!scheme || scheme >= ACVP_KAS_ECC_SCHEMES_MAX) {
            ACVP_LOG_ERR("Invalid ecc scheme");
            return ACVP_INVALID_ARG;
        }
        current_scheme = kas_ecc_cap_mode->scheme;
        while (current_scheme) {
            if (current_scheme->scheme == scheme) {
                break;
            } else {
                current_scheme = current_scheme->next;
            }
        }
        /* if there are none or didn't find the one we're looking for... */
        if (current_scheme == NULL) {
            kas_ecc_cap_mode->scheme = calloc(1, sizeof(ACVP_KAS_ECC_SCHEME));
            kas_ecc_cap_mode->scheme->scheme = scheme;
            current_scheme = kas_ecc_cap_mode->scheme;
        }
        switch (param) {
        case ACVP_KAS_ECC_KDF:
            if (!value || value > ACVP_KAS_ECC_PARMSET) {
                return ACVP_INVALID_ARG;
            }
            current_scheme->kdf = (ACVP_KAS_ECC_SET)value;
            break;
        case ACVP_KAS_ECC_ROLE:
            if (value != ACVP_KAS_ECC_ROLE_INITIATOR &&
                value != ACVP_KAS_ECC_ROLE_RESPONDER) {
                return ACVP_INVALID_ARG;
            }
            current_role = current_scheme->role;
            if (current_role) {
                while (current_role->next) {
                    current_role = current_role->next;
                }
                current_role->next = calloc(1, sizeof(ACVP_PARAM_LIST));
                current_role->next->param = value;
            } else {
                current_role = calloc(1, sizeof(ACVP_PARAM_LIST));
                current_role->param = value;
                current_scheme->role = current_role;
            }
            break;
        case ACVP_KAS_ECC_EB:
        case ACVP_KAS_ECC_EC:
        case ACVP_KAS_ECC_ED:
        case ACVP_KAS_ECC_EE:
            current_pset = current_scheme->pset;
            while (current_pset) {
                if (current_pset->set == param) {
                    break;
                } else {
                    last_pset = current_pset;
                    current_pset = current_pset->next;
                }
            }
            if (!current_pset) {
                current_pset = calloc(1, sizeof(ACVP_KAS_ECC_PSET));
                if (current_scheme->pset == NULL) {
                    current_scheme->pset = current_pset;
                } else {
                    last_pset->next = current_pset;
                }
                current_pset->set = param;
                current_pset->curve = option;
            }
            //then set sha in a param list
            current_hash = current_pset->sha;
            if (current_hash) {
                while (current_hash->next) {
                    current_hash = current_hash->next;
                }
                current_hash->next = calloc(1, sizeof(ACVP_PARAM_LIST));
                current_hash->next->param = value;
            } else {
                current_pset->sha = calloc(1, sizeof(ACVP_PARAM_LIST));
                current_pset->sha->param = value;
            }
            break;
        default:
            ACVP_LOG_ERR("\nUnsupported KAS-ECC param %d", param);
            return ACVP_INVALID_ARG;

            break;
        }
        break;
    case ACVP_KAS_ECC_MODE_CDH:
    default:
        ACVP_LOG_ERR("Scheme parameter sets not supported for this mode %d\n", mode);
        return ACVP_INVALID_ARG;

        break;
    }
    return ACVP_SUCCESS;
}

/*
 * Append a KAS-FFC pre req val to the capabilities
 */
static ACVP_RESULT acvp_add_kas_ffc_prereq_val(ACVP_KAS_FFC_CAP_MODE *kas_ffc_mode,
                                               ACVP_KAS_FFC_MODE mode,
                                               ACVP_PREREQ_ALG pre_req,
                                               char *value) {
    ACVP_PREREQ_LIST *prereq_entry, *prereq_entry_2;

    prereq_entry = calloc(1, sizeof(ACVP_PREREQ_LIST));
    if (!prereq_entry) {
        return ACVP_MALLOC_FAIL;
    }
    prereq_entry->prereq_alg_val.alg = pre_req;
    prereq_entry->prereq_alg_val.val = value;

    /*
     * 1st entry
     */
    if (!kas_ffc_mode->prereq_vals) {
        kas_ffc_mode->prereq_vals = prereq_entry;
    } else {
        /*
         * append to the last in the list
         */
        prereq_entry_2 = kas_ffc_mode->prereq_vals;
        while (prereq_entry_2->next) {
            prereq_entry_2 = prereq_entry_2->next;
        }
        prereq_entry_2->next = prereq_entry;
    }
    return ACVP_SUCCESS;
}

ACVP_RESULT acvp_cap_kas_ffc_set_prereq(ACVP_CTX *ctx,
                                        ACVP_CIPHER cipher,
                                        ACVP_KAS_FFC_MODE mode,
                                        ACVP_PREREQ_ALG pre_req,
                                        char *value) {
    ACVP_KAS_FFC_CAP_MODE *kas_ffc_mode;
    ACVP_KAS_FFC_CAP *kas_ffc_cap;
    ACVP_CAPS_LIST *cap_list;

    if (!ctx) {
        return ACVP_NO_CTX;
    }

    switch (pre_req) {
    case ACVP_PREREQ_CCM:
    case ACVP_PREREQ_CMAC:
    case ACVP_PREREQ_DRBG:
    case ACVP_PREREQ_DSA:
    case ACVP_PREREQ_HMAC:
    case ACVP_PREREQ_SHA:
        break;
    default:
        ACVP_LOG_ERR("\nUnsupported KAS-FFC prereq %d", pre_req);
        return ACVP_INVALID_ARG;
    }

    /*
     * Locate this cipher in the caps array
     */
    cap_list = acvp_locate_cap_entry(ctx, cipher);
    if (!cap_list) {
        ACVP_LOG_ERR("Cap entry not found.");
        return ACVP_NO_CAP;
    }

    /*
     * Locate cap mode from array
     */
    kas_ffc_cap = cap_list->cap.kas_ffc_cap;
    kas_ffc_mode = &kas_ffc_cap->kas_ffc_mode[mode - 1];

    /*
     * Add the value to the cap
     */
    return acvp_add_kas_ffc_prereq_val(kas_ffc_mode, mode, pre_req, value);
}

ACVP_RESULT acvp_cap_kas_ffc_enable(ACVP_CTX *ctx,
                                    ACVP_CIPHER cipher,
                                    int (*crypto_handler)(ACVP_TEST_CASE *test_case)) {
    ACVP_CAP_TYPE type = 0;
    ACVP_RESULT result = ACVP_SUCCESS;

    if (!ctx) {
        return ACVP_NO_CTX;
    }
    if (!crypto_handler) {
        ACVP_LOG_ERR("NULL parameter 'crypto_handler'");
        return ACVP_INVALID_ARG;
    }

    switch (cipher) {
    case ACVP_KAS_FFC_COMP:
        type = ACVP_KAS_FFC_COMP_TYPE;
        break;
    case ACVP_KAS_FFC_NOCOMP:
        type = ACVP_KAS_FFC_NOCOMP_TYPE;
        break;
    default:
        ACVP_LOG_ERR("Invalid parameter 'cipher'");
        return ACVP_INVALID_ARG;
    }

    result = acvp_cap_list_append(ctx, type, cipher, crypto_handler);

    if (result == ACVP_DUP_CIPHER) {
        ACVP_LOG_ERR("Capability previously enabled. Duplicate not allowed.");
    } else if (result == ACVP_MALLOC_FAIL) {
        ACVP_LOG_ERR("Failed to allocate capability object");
    }

    return result;
}

ACVP_RESULT acvp_cap_kas_ffc_set_parm(ACVP_CTX *ctx,
                                      ACVP_CIPHER cipher,
                                      ACVP_KAS_FFC_MODE mode,
                                      ACVP_KAS_FFC_PARAM param,
                                      int value) {
    ACVP_CAPS_LIST *cap;
    ACVP_KAS_FFC_CAP *kas_ffc_cap;
    ACVP_KAS_FFC_CAP_MODE *kas_ffc_cap_mode;
    ACVP_PARAM_LIST *current_func;

    if (!ctx) {
        return ACVP_NO_CTX;
    }

    switch (cipher) {
    case ACVP_KAS_FFC_COMP:
    case ACVP_KAS_FFC_NOCOMP:
        break;
    default:
        ACVP_LOG_ERR("Invalid cipher");
        return ACVP_INVALID_ARG;
    }

    cap = acvp_locate_cap_entry(ctx, cipher);
    if (!cap) {
        return ACVP_NO_CAP;
    }

    kas_ffc_cap = cap->cap.kas_ffc_cap;
    if (!kas_ffc_cap) {
        return ACVP_NO_CAP;
    }
    kas_ffc_cap_mode = &kas_ffc_cap->kas_ffc_mode[mode - 1];
    switch (mode) {
    case ACVP_KAS_FFC_MODE_COMPONENT:
        switch (param) {
        case ACVP_KAS_FFC_FUNCTION:
            if (!value || value > ACVP_KAS_FFC_MAX_FUNCS) {
                ACVP_LOG_ERR("invalid kas ffc function");
                return ACVP_INVALID_ARG;
            }
            current_func = kas_ffc_cap_mode->function;
            if (current_func) {
                while (current_func->next) {
                    current_func = current_func->next;
                }
                current_func->next = calloc(1, sizeof(ACVP_PARAM_LIST));
                current_func->next->param = value;
            } else {
                kas_ffc_cap_mode->function = calloc(1, sizeof(ACVP_PARAM_LIST));
                kas_ffc_cap_mode->function->param = value;
            }
            break;
        default:
            ACVP_LOG_ERR("\nUnsupported KAS-FFC param %d", param);
            return ACVP_INVALID_ARG;

            break;
        }
        break;
    default:
        ACVP_LOG_ERR("\nUnsupported KAS-FFC mode %d", mode);
        return ACVP_INVALID_ARG;

        break;
    }
    return ACVP_SUCCESS;
}

ACVP_RESULT acvp_cap_kas_ffc_set_scheme(ACVP_CTX *ctx,
                                        ACVP_CIPHER cipher,
                                        ACVP_KAS_FFC_MODE mode,
                                        ACVP_KAS_FFC_SCHEMES scheme,
                                        ACVP_KAS_FFC_PARAM param,
                                        int value) {
    ACVP_CAPS_LIST *cap;
    ACVP_KAS_FFC_CAP *kas_ffc_cap;
    ACVP_KAS_FFC_CAP_MODE *kas_ffc_cap_mode;
    ACVP_KAS_FFC_SCHEME *current_scheme;
    ACVP_KAS_FFC_PSET *current_pset;
    ACVP_KAS_FFC_PSET *last_pset = NULL;
    ACVP_PARAM_LIST *current_role;
    ACVP_PARAM_LIST *current_hash;

    if (!ctx) {
        return ACVP_NO_CTX;
    }

    cap = acvp_locate_cap_entry(ctx, cipher);
    if (!cap) {
        return ACVP_NO_CAP;
    }

    kas_ffc_cap = cap->cap.kas_ffc_cap;
    if (!kas_ffc_cap) {
        return ACVP_NO_CAP;
    }
    kas_ffc_cap_mode = &kas_ffc_cap->kas_ffc_mode[mode - 1];
    switch (mode) {
    case ACVP_KAS_FFC_MODE_COMPONENT:
    case ACVP_KAS_FFC_MODE_NOCOMP:
        if (!scheme || scheme >= ACVP_KAS_FFC_MAX_SCHEMES) {
            ACVP_LOG_ERR("Invalid kas ffc scheme");
            return ACVP_INVALID_ARG;
        }
        current_scheme = kas_ffc_cap_mode->scheme;
        while (current_scheme) {
            if (current_scheme->scheme == scheme) {
                break;
            } else {
                current_scheme = current_scheme->next;
            }
        }
        /* if there are none or didn't find the one we're looking for... */
        if (current_scheme == NULL) {
            kas_ffc_cap_mode->scheme = calloc(1, sizeof(ACVP_KAS_FFC_SCHEME));
            kas_ffc_cap_mode->scheme->scheme = scheme;
            current_scheme = kas_ffc_cap_mode->scheme;
        }
        switch (param) {
        case ACVP_KAS_FFC_KDF:
            if (!value || value > ACVP_KAS_FFC_PARMSET) {
                return ACVP_INVALID_ARG;
            }
            current_scheme->kdf = (ACVP_KAS_FFC_SET)value;
            break;
        case ACVP_KAS_FFC_ROLE:
            if (value != ACVP_KAS_FFC_ROLE_INITIATOR &&
                value != ACVP_KAS_FFC_ROLE_RESPONDER) {
                return ACVP_INVALID_ARG;
            }
            current_role = current_scheme->role;
            if (current_role) {
                while (current_role->next) {
                    current_role = current_role->next;
                }
                current_role->next = calloc(1, sizeof(ACVP_PARAM_LIST));
                current_role->next->param = value;
            } else {
                current_role = calloc(1, sizeof(ACVP_PARAM_LIST));
                current_role->param = value;
                current_scheme->role = current_role;
            }
            break;
        case ACVP_KAS_FFC_FB:
        case ACVP_KAS_FFC_FC:
            current_pset = current_scheme->pset;
            while (current_pset) {
                if (current_pset->set == param) {
                    break;
                } else {
                    last_pset = current_pset;
                    current_pset = current_pset->next;
                }
            }
            if (!current_pset) {
                current_pset = calloc(1, sizeof(ACVP_KAS_FFC_PSET));
                if (current_scheme->pset == NULL) {
                    current_scheme->pset = current_pset;
                } else {
                    last_pset->next = current_pset;
                }
                current_pset->set = param;
            }
            //then set sha in a param list
            current_hash = current_pset->sha;
            if (current_hash) {
                while (current_hash->next) {
                    current_hash = current_hash->next;
                }
                current_hash->next = calloc(1, sizeof(ACVP_PARAM_LIST));
                current_hash->next->param = value;
            } else {
                current_pset->sha = calloc(1, sizeof(ACVP_PARAM_LIST));
                current_pset->sha->param = value;
            }
            break;
        default:
            ACVP_LOG_ERR("\nUnsupported KAS-FFC param %d", param);
            return ACVP_INVALID_ARG;

            break;
        }
        break;
    default:
        ACVP_LOG_ERR("Scheme parameter sets not supported for this mode %d\n", mode);
        return ACVP_INVALID_ARG;

        break;
    }
    return ACVP_SUCCESS;
}<|MERGE_RESOLUTION|>--- conflicted
+++ resolved
@@ -1303,7 +1303,6 @@
     return result;
 }
 
-<<<<<<< HEAD
 static ACVP_RESULT acvp_validate_hash_parm_value(ACVP_HASH_PARM parm, int value) {
     ACVP_RESULT retval = ACVP_INVALID_ARG;
 
@@ -1320,8 +1319,69 @@
     return retval;
 }
 
-=======
->>>>>>> bbbd3b0f
+ACVP_RESULT acvp_cap_hash_set_parm(ACVP_CTX *ctx,
+                                   ACVP_CIPHER cipher,
+                                   ACVP_HASH_PARM param,
+                                   int value) {
+    ACVP_CAPS_LIST *cap;
+    ACVP_HASH_CAP *hash_cap;
+
+    if (!ctx) {
+        return ACVP_NO_CTX;
+    }
+
+    switch (cipher) {
+    case ACVP_HASH_SHA3_224:
+    case ACVP_HASH_SHA3_256:
+    case ACVP_HASH_SHA3_384:
+    case ACVP_HASH_SHA3_512:
+    case ACVP_HASH_SHAKE_128:
+    case ACVP_HASH_SHAKE_256:
+        break;
+    default:
+        return ACVP_INVALID_ARG;
+    }
+
+    cap = acvp_locate_cap_entry(ctx, cipher);
+    if (!cap) {
+        return ACVP_NO_CAP;
+    }
+
+    hash_cap = cap->cap.hash_cap;
+    if (!hash_cap) {
+        return ACVP_NO_CAP;
+    }
+
+    if (acvp_validate_hash_parm_value(param, value) != ACVP_SUCCESS) {
+        return ACVP_INVALID_ARG;
+    }
+
+    switch (param) {
+    case ACVP_HASH_IN_BIT:
+        hash_cap->in_bit = value;
+        break;
+    case ACVP_HASH_IN_EMPTY:
+        hash_cap->in_empty = value;
+        break;
+    case ACVP_HASH_OUT_BIT:
+        switch (cipher) {
+        case ACVP_HASH_SHAKE_128:
+        case ACVP_HASH_SHAKE_256:
+            break;
+        default:
+            ACVP_LOG_ERR("parm 'ACVP_HASH_OUT_BIT' only allowed for ACVP_HASH_SHAKE_* ");
+            return ACVP_INVALID_ARG;
+        }
+
+        hash_cap->out_bit = value;
+        break;
+    default:
+        return ACVP_INVALID_ARG;
+    }
+
+    return ACVP_SUCCESS;
+}
+
 /*
  * Add HASH(SHA) parameters
  */
@@ -1345,15 +1405,8 @@
     case ACVP_HASH_SHA256:
     case ACVP_HASH_SHA384:
     case ACVP_HASH_SHA512:
-<<<<<<< HEAD
-    case ACVP_HASH_SHA3_224:
-    case ACVP_HASH_SHA3_256:
-    case ACVP_HASH_SHA3_384:
-    case ACVP_HASH_SHA3_512:
     case ACVP_HASH_SHAKE_128:
     case ACVP_HASH_SHAKE_256:
-=======
->>>>>>> bbbd3b0f
         break;
     default:
         return ACVP_INVALID_ARG;
@@ -1361,6 +1414,7 @@
 
     cap = acvp_locate_cap_entry(ctx, cipher);
     if (!cap) {
+        ACVP_LOG_ERR("Cap entry not found.");
         return ACVP_NO_CAP;
     }
 
@@ -1369,51 +1423,6 @@
         return ACVP_NO_CAP;
     }
 
-<<<<<<< HEAD
-    if (acvp_validate_hash_parm_value(param, value) != ACVP_SUCCESS) {
-        return ACVP_INVALID_ARG;
-    }
-
-    switch (param) {
-    case ACVP_HASH_IN_BIT:
-        hash_cap->in_bit = value;
-        break;
-    case ACVP_HASH_IN_EMPTY:
-        hash_cap->in_empty = value;
-        break;
-    case ACVP_HASH_OUT_BIT:
-        switch (cipher) {
-        case ACVP_HASH_SHAKE_128:
-        case ACVP_HASH_SHAKE_256:
-            break;
-        default:
-            ACVP_LOG_ERR("parm 'ACVP_HASH_OUT_BIT' only allowed for ACVP_HASH_SHAKE_* ");
-            return ACVP_INVALID_ARG;
-        }
-
-        hash_cap->out_bit = value;
-        break;
-    default:
-        return ACVP_INVALID_ARG;
-    }
-
-    return ACVP_SUCCESS;
-}
-
-ACVP_RESULT acvp_cap_hash_set_domain(ACVP_CTX *ctx,
-                                     ACVP_CIPHER cipher,
-                                     ACVP_HASH_PARM parm,
-                                     int min,
-                                     int max,
-                                     int increment) {
-    ACVP_CAPS_LIST *cap_list;
-    ACVP_JSON_DOMAIN_OBJ *domain;
-    ACVP_HASH_CAP *current_hash_cap;
-
-    switch (cipher) {
-    case ACVP_HASH_SHAKE_128:
-    case ACVP_HASH_SHAKE_256:
-=======
     switch (parm) {
     case ACVP_HASH_MESSAGE_LEN:
         if (min < ACVP_HASH_MSG_BIT_MIN ||
@@ -1422,23 +1431,13 @@
             return ACVP_INVALID_ARG;
         }
         domain = &hash_cap->msg_length;
->>>>>>> bbbd3b0f
-        break;
-    default:
-        ACVP_LOG_ERR("Invalid 'cipher'. This function only supports ACVP_HASH_SHAKE_*");
-        return ACVP_INVALID_ARG;
-    }
-<<<<<<< HEAD
-
-    cap_list = acvp_locate_cap_entry(ctx, cipher);
-    if (!cap_list) {
-        ACVP_LOG_ERR("Cap entry not found.");
-        return ACVP_NO_CAP;
-    }
-    current_hash_cap = cap_list->cap.hash_cap;
-
-    switch (parm) {
+        break;
     case ACVP_HASH_OUT_LENGTH:
+        if (cipher != ACVP_HASH_SHAKE_128 &&
+            cipher != ACVP_HASH_SHAKE_256) {
+            ACVP_LOG_ERR("Only SHAKE_128 or SHAKE_256 allowed for ACVP_HASH_OUT_LENGTH");
+            return ACVP_INVALID_ARG;
+        }
         if (min < ACVP_HASH_XOF_MD_BIT_MIN ||
             max > ACVP_HASH_XOF_MD_BIT_MAX) {
             ACVP_LOG_ERR("'ACVP_HASH_OUT_LENGTH' min or max outside of acceptable range");
@@ -1449,12 +1448,12 @@
                          increment, min, ACVP_HASH_XOF_MD_BIT_MAX);
             return ACVP_INVALID_ARG;
         }
-        domain = &current_hash_cap->out_len;
-        break;
-    default:
-        return ACVP_INVALID_ARG;
-    }
-=======
+        domain = &hash_cap->out_len;
+        break;
+    default:
+        ACVP_LOG_ERR("Invalid 'parm'");
+        return ACVP_INVALID_ARG;
+    }
 
     if (min % increment != 0) {
         ACVP_LOG_ERR("min(%d) MODULO increment(%d) must equal 0", min, increment);
@@ -1464,15 +1463,10 @@
         ACVP_LOG_ERR("max(%d) MODULO increment(%d) must equal 0", max, increment);
         return ACVP_INVALID_ARG;
     }
->>>>>>> bbbd3b0f
 
     domain->min = min;
     domain->max = max;
     domain->increment = increment;
-<<<<<<< HEAD
-    domain->value = 0;
-=======
->>>>>>> bbbd3b0f
 
     return ACVP_SUCCESS;
 }
