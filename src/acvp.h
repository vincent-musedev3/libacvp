/** @file
 *  This is the public header file to be included by applications
 *  using libacvp.
 */
/*****************************************************************************
* Copyright (c) 2016-2017, Cisco Systems, Inc.
* All rights reserved.

* Redistribution and use in source and binary forms, with or without modification,
* are permitted provided that the following conditions are met:
*
* 1. Redistributions of source code must retain the above copyright notice,
*    this list of conditions and the following disclaimer.
*
* 2. Redistributions in binary form must reproduce the above copyright notice,
*    this list of conditions and the following disclaimer in the documentation
*    and/or other materials provided with the distribution.
*
* THIS SOFTWARE IS PROVIDED BY THE COPYRIGHT HOLDERS AND CONTRIBUTORS "AS IS"
* AND ANY EXPRESS OR IMPLIED WARRANTIES, INCLUDING, BUT NOT LIMITED TO, THE
* IMPLIED WARRANTIES OF MERCHANTABILITY AND FITNESS FOR A PARTICULAR PURPOSE ARE
* DISCLAIMED. IN NO EVENT SHALL THE COPYRIGHT HOLDER OR CONTRIBUTORS BE LIABLE
* FOR ANY DIRECT, INDIRECT, INCIDENTAL, SPECIAL, EXEMPLARY, OR CONSEQUENTIAL
* DAMAGES (INCLUDING, BUT NOT LIMITED TO, PROCUREMENT OF SUBSTITUTE GOODS OR
* SERVICES; LOSS OF USE, DATA, OR PROFITS; OR BUSINESS INTERRUPTION) HOWEVER
* CAUSED AND ON ANY THEORY OF LIABILITY, WHETHER IN CONTRACT, STRICT LIABILITY,
* OR TORT (INCLUDING NEGLIGENCE OR OTHERWISE) ARISING IN ANY WAY OUT OF THE
* USE OF THIS SOFTWARE, EVEN IF ADVISED OF THE POSSIBILITY OF SUCH DAMAGE.
*****************************************************************************/
#include <openssl/bn.h>

#ifndef acvp_h
#define acvp_h

#ifdef __cplusplus
extern "C"
{
#endif

typedef enum acvp_log_lvl {
    ACVP_LOG_LVL_NONE = 0,
    ACVP_LOG_LVL_ERR,
    ACVP_LOG_LVL_WARN,
    ACVP_LOG_LVL_STATUS,
    ACVP_LOG_LVL_INFO,
    ACVP_LOG_LVL_VERBOSE,
} ACVP_LOG_LVL;

/*! @struct ACVP_CTX
 *  @brief This opaque structure is used to maintain the state of a test session
 *         with an ACVP server.  A single instance of this context
 *         represents a test session with the ACVP server.  This context
 *         is used by the application layer to perform the steps to
 *         conduct a test.  These steps are:
 *
 *         1. Create the context
 *         2. Specify the server hostname
 *         3. Specify the crypto algorithms to test
 *         4. Register with the ACVP server
 *         5. Commence the test with the server
 *         6. Check the test results
 *         7. Free the context
 */
typedef struct acvp_ctx_t ACVP_CTX;

/*! @struct ACVP_RESULT
 *  @brief This enum is used to indicate error conditions to the application
 *     layer. Most libacvp function will return a value from this enum.
 */
typedef enum acvp_result ACVP_RESULT;

/*
 * These are the available symmetric algorithms that libacvp supports.  The application
 * layer will need to register one or more of these based on the capabilities
 * of the crypto module being validated.
 *
 * **************** ALERT *****************
 * This enum must stay aligned with alg_tbl[] in acvp.c
 */
typedef enum acvp_sym_cipher {
    ACVP_CIPHER_START = 0,
    ACVP_AES_GCM,
    ACVP_AES_CCM,
    ACVP_AES_ECB,
    ACVP_AES_CBC,
    ACVP_AES_CFB1,
    ACVP_AES_CFB8,
    ACVP_AES_CFB128,
    ACVP_AES_OFB,
    ACVP_AES_CTR,
    ACVP_AES_XTS,
    ACVP_AES_KW,
    ACVP_AES_KWP,
    ACVP_TDES_ECB,
    ACVP_TDES_CBC,
    ACVP_TDES_CBCI,
    ACVP_TDES_OFB,
    ACVP_TDES_OFBI,
    ACVP_TDES_CFB1,
    ACVP_TDES_CFB8,
    ACVP_TDES_CFB64,
    ACVP_TDES_CFBP1,
    ACVP_TDES_CFBP8,
    ACVP_TDES_CFBP64,
    ACVP_TDES_CTR,
    ACVP_TDES_KW,
    ACVP_SHA1,
    ACVP_SHA224,
    ACVP_SHA256,
    ACVP_SHA384,
    ACVP_SHA512,
    ACVP_HASHDRBG,
    ACVP_HMACDRBG,
    ACVP_CTRDRBG,
    ACVP_HMAC_SHA1,
    ACVP_HMAC_SHA2_224,
    ACVP_HMAC_SHA2_256,
    ACVP_HMAC_SHA2_384,
    ACVP_HMAC_SHA2_512,
    ACVP_HMAC_SHA2_512_224,
    ACVP_HMAC_SHA2_512_256,
    ACVP_HMAC_SHA3_224,
    ACVP_HMAC_SHA3_256,
    ACVP_HMAC_SHA3_384,
    ACVP_HMAC_SHA3_512,
    ACVP_CMAC_AES_128,
    ACVP_CMAC_AES_192,
    ACVP_CMAC_AES_256,
    ACVP_CMAC_TDES,
    ACVP_RSA,
    ACVP_DSA,
    ACVP_KDF135_TLS,
    ACVP_KDF135_SNMP,
    ACVP_KDF135_SSH,
    ACVP_CIPHER_END
} ACVP_CIPHER;


typedef enum acvp_prereq_mode_t {
    ACVP_PREREQ_AES = 1,
    ACVP_PREREQ_TDES,
    ACVP_PREREQ_DRBG,
    ACVP_PREREQ_HMAC,
    ACVP_PREREQ_SHA
} ACVP_PREREQ_ALG;

#define ACVP_KDF135_SNMP_ENGID_MAX 32
#define ACVP_KDF135_SNMP_SKEY_MAX 32

/* these are bit flags */
typedef enum acvp_kdf135_tls_cap_parm {
    ACVP_KDF135_TLS_CAP_SHA256 = 1,
    ACVP_KDF135_TLS_CAP_SHA384,
    ACVP_KDF135_TLS_CAP_SHA512,
    ACVP_KDF135_TLS_CAP_MAX
} ACVP_KDF135_TLS_CAP_PARM;

/* these are bit flags */
typedef enum acvp_kdf135_ssh_cap_parm {
    ACVP_KDF135_SSH_CAP_MIN = 0,
    ACVP_KDF135_SSH_CAP_SHA256 = 1, //bin 001
    ACVP_KDF135_SSH_CAP_SHA384 = 2, //bin 010
    ACVP_KDF135_SSH_CAP_SHA512 = 4, //bin 100
} ACVP_KDF135_SSH_CAP_PARM;

typedef enum acvp_kdf135_ssh_method {
    ACVP_SSH_METH_TDES_CBC = 1,
    ACVP_SSH_METH_AES_128_CBC,
    ACVP_SSH_METH_AES_192_CBC,
    ACVP_SSH_METH_AES_256_CBC,
    ACVP_SSH_METH_MAX
} ACVP_KDF135_SSH_METHOD;

/*
 * Used to help manage capability structures
 */
typedef enum acvp_capability_type {
    ACVP_SYM_TYPE = 1,
    ACVP_HASH_TYPE,
    ACVP_DRBG_TYPE,
    ACVP_HMAC_TYPE,
    ACVP_CMAC_TYPE,
    ACVP_RSA_TYPE,
    ACVP_DSA_TYPE,
    ACVP_KDF135_TLS_TYPE,
    ACVP_KDF135_SNMP_TYPE,
    ACVP_KDF135_SSH_TYPE
} ACVP_CAP_TYPE;

typedef enum acvp_sym_cipher_keying_option {
    ACVP_KO_NA = 0,
    ACVP_KO_THREE,
    ACVP_KO_TWO,
    ACVP_KO_BOTH
} ACVP_SYM_CIPH_KO;

/*
 * The IV generation source for AEAD ciphers.
 * This can be internal, external, or not applicable.
 */
typedef enum acvp_sym_cipher_ivgen_source {
    ACVP_IVGEN_SRC_INT = 0,
    ACVP_IVGEN_SRC_EXT,
    ACVP_IVGEN_SRC_NA
} ACVP_SYM_CIPH_IVGEN_SRC;

/*
 * The IV generation mode.  It can comply with 8.2.1,
 * 8.2.2, or may not be applicable for some ciphers.
 */
typedef enum acvp_sym_cipher_ivgen_mode {
    ACVP_IVGEN_MODE_821 = 0,
    ACVP_IVGEN_MODE_822,
    ACVP_IVGEN_MODE_NA
} ACVP_SYM_CIPH_IVGEN_MODE;


/*
 * These are the algorithm direction suppported by libacvp.  These are used in
 * conjunction with ACVP_SYM_CIPH when registering the
 * crypto module capabilities with libacvp.
 */
typedef enum acvp_sym_cipher_direction {
    ACVP_DIR_ENCRYPT = 0,
    ACVP_DIR_DECRYPT,
    ACVP_DIR_BOTH
} ACVP_SYM_CIPH_DIR;

typedef enum acvp_kdf135_tls_method {
    ACVP_KDF135_TLS10_TLS11 = 1,
    ACVP_KDF135_TLS12
} ACVP_KDF135_TLS_METHOD;

typedef enum acvp_hash_param {
    ACVP_HASH_IN_BIT = 0,
    ACVP_HASH_IN_EMPTY
} ACVP_HASH_PARM;

/*
 * * **************** ALERT *****************
 * This enum must stay aligned with drbg_mode_tbl[] in acvp.c
 */
typedef enum acvp_drbg_mode {
    ACVP_DRBG_MODE_START = 0,
    ACVP_DRBG_SHA_1,
    ACVP_DRBG_SHA_224,
    ACVP_DRBG_SHA_256,
    ACVP_DRBG_SHA_384,
    ACVP_DRBG_SHA_512,
    ACVP_DRBG_SHA_512_224,
    ACVP_DRBG_SHA_512_256,
    ACVP_DRBG_3KEYTDEA,
    ACVP_DRBG_AES_128,
    ACVP_DRBG_AES_192,
    ACVP_DRBG_AES_256,
    ACVP_DRBG_MODE_END
} ACVP_DRBG_MODE;

typedef enum acvp_drbg_param {
    ACVP_DRBG_DER_FUNC_ENABLED = 0,
    ACVP_DRBG_PRED_RESIST_ENABLED,
    ACVP_DRBG_RESEED_ENABLED,
    ACVP_DRBG_ENTROPY_LEN,
    ACVP_DRBG_NONCE_LEN,
    ACVP_DRBG_PERSO_LEN,
    ACVP_DRBG_ADD_IN_LEN,
    ACVP_DRBG_RET_BITS_LEN,
    ACVP_DRBG_PRE_REQ_VALS
} ACVP_DRBG_PARM;

typedef enum acvp_rsa_param {
    ACVP_PUB_EXP = 0,
    ACVP_FIXED_PUB_EXP_VAL,
    ACVP_RAND_PQ,
    ACVP_CAPS_PROV_PRIME,
    ACVP_CAPS_PROB_PRIME,
    ACVP_CAPS_PROV_PROB_PRIME,
    ACVP_RSA_INFO_GEN_BY_SERVER,
    ACVP_SIG_TYPE,
    ACVP_CAP_SIG_TYPE
} ACVP_RSA_PARM;

#define MOD_RSA_2048     2048
#define MOD_RSA_3072     3072
#define MOD_RSA_4096     4096

#define RSA_SALT_SIGGEN_28      28
#define RSA_SALT_SIGGEN_32      32
#define RSA_SALT_SIGGEN_64      64

#define RSA_HASH_ALG_MAX_LEN    12
#define RSA_MSG_MAX_LEN         1000
#define RSA_SIG_TYPE_MAX        16

#define RSA_SIG_TYPE_X931_NAME      "ANSX9.31"
#define RSA_SIG_TYPE_PKCS1V15_NAME  "PKCS1v1.5"
#define RSA_SIG_TYPE_PKCS1PSS_NAME  "PSS"

#define PRIME_TEST_TBLC2_NAME "tblC2"
#define PRIME_TEST_TBLC3_NAME "tblC3"

#define RSA_RAND_PQ_B32        1
#define RSA_RAND_PQ_B33        2
#define RSA_RAND_PQ_B34        3
#define RSA_RAND_PQ_B35        4
#define RSA_RAND_PQ_B36        5
#define RSA_PUB_EXP_FIXED      1
#define RSA_PUB_EXP_RANDOM     0

typedef enum acvp_rsa_mode {
    ACVP_RSA_MODE_START = 0,
    ACVP_RSA_MODE_KEYGEN,
    ACVP_RSA_MODE_SIGGEN,
    ACVP_RSA_MODE_SIGVER,
    ACVP_RSA_MODE_END
} ACVP_RSA_MODE;

typedef enum acvp_rsa_sig_type {
    RSA_SIG_TYPE_X931 = 0,
    RSA_SIG_TYPE_PKCS1V15,
    RSA_SIG_TYPE_PKCS1PSS
} ACVP_RSA_SIG_TYPE;

typedef enum acvp_sym_cipher_parameter {
    ACVP_SYM_CIPH_KEYLEN = 0,
    ACVP_SYM_CIPH_TAGLEN,
    ACVP_SYM_CIPH_IVLEN,
    ACVP_SYM_CIPH_PTLEN,
    ACVP_SYM_CIPH_AADLEN,
    ACVP_SYM_CIPH_KW_MODE,
} ACVP_SYM_CIPH_PARM;

typedef enum acvp_sym_kw_mode {
    ACVP_SYM_KW_NONE = 0,
    ACVP_SYM_KW_CIPHER,
    ACVP_SYM_KW_INVERSE,
    ACVP_SYM_KW_MAX
} ACVP_SYM_KW_MODE;

typedef enum acvp_sym_cipher_testtype {
    ACVP_SYM_TEST_TYPE_NONE = 0,
    ACVP_SYM_TEST_TYPE_AFT,
    ACVP_SYM_TEST_TYPE_MCT
} ACVP_SYM_CIPH_TESTTYPE;


typedef enum acvp_hash_testtype {
    ACVP_HASH_TEST_TYPE_NONE = 0,
    ACVP_HASH_TEST_TYPE_AFT,
    ACVP_HASH_TEST_TYPE_MCT
} ACVP_HASH_TESTTYPE;

typedef enum acvp_hmac_parameter {
    ACVP_HMAC_KEYLEN_MIN = 0,
    ACVP_HMAC_KEYLEN_MAX,
    ACVP_HMAC_KEYBLOCK,
    ACVP_HMAC_MACLEN
} ACVP_HMAC_PARM;

typedef enum acvp_cmac_parameter {
    ACVP_CMAC_MACLEN,
    ACVP_CMAC_DIRECTION_GEN,
    ACVP_CMAC_DIRECTION_VER,
    ACVP_CMAC_BLK_DIVISIBLE_1,
    ACVP_CMAC_BLK_DIVISIBLE_2,
    ACVP_CMAC_BLK_NOT_DIVISIBLE_1,
    ACVP_CMAC_BLK_NOT_DIVISIBLE_2,
    ACVP_CMAC_MSG_LEN_MAX
} ACVP_CMAC_PARM;

typedef enum acvp_cmac_msg_len_index {
    CMAC_BLK_DIVISIBLE_1 = 0,
    CMAC_BLK_DIVISIBLE_2,
    CMAC_BLK_NOT_DIVISIBLE_1,
    CMAC_BLK_NOT_DIVISIBLE_2,
    CMAC_MSG_LEN_MAX,
    CMAC_MSG_LEN_NUM_ITEMS
} ACVP_CMAC_MSG_LEN_INDEX;

/*
 * This struct holds data that represents a single test case for
 * a symmetric cipher, such as AES or DES.  This data is passed
 * between libacvp and the crypto module.  libacvp will parse the test
 * case parameters from the JSON encoded test vector, fill in this
 * structure, and pass the struct to the crypto module via the
 * handler that was registered with libacvp.  The crypto module will
 * then need to perform the crypto operation and fill in the remaining
 * items in the struct for the given test case.  The struct is then
 * passed back to libacvp, where it is then used to build the JSON
 * encoded vector response.
 */
typedef struct acvp_sym_cipher_tc_t {
    ACVP_CIPHER cipher;
    ACVP_SYM_CIPH_TESTTYPE test_type; /* KAT or MCT */
    ACVP_SYM_CIPH_DIR direction;   /* encrypt or decrypt */
    ACVP_SYM_CIPH_IVGEN_SRC ivgen_source;
    ACVP_SYM_CIPH_IVGEN_MODE ivgen_mode;
    unsigned int tc_id;    /* Test case id */
    unsigned char *key; /* Aes symmetric key */
    unsigned char *pt; /* Plaintext */
    unsigned char *aad; /* Additional Authenticated Data */
    unsigned char *iv; /* Initialization Vector */
    unsigned char *ct; /* Ciphertext */
    unsigned char *tag; /* Aead tag */
    unsigned char *iv_ret; /* updated IV used for TDES MCT */
    unsigned char *iv_ret_after; /* updated IV used for TDES MCT */
    unsigned int kwcipher;
    unsigned int key_len;
    unsigned int pt_len;
    unsigned int aad_len;
    unsigned int iv_len;
    unsigned int ct_len;
    unsigned int tag_len;
    unsigned int mct_index;  /* used to identify init vs. update */
} ACVP_SYM_CIPHER_TC;

/*
 * This struct holds data that represents a single test case
 * for an asymmetric cipher, such as RSA or ECDSA.  This data is
 * passed between libacvp and the crypto module.
 */
typedef struct acvp_asym_cipher_tc_t {
    ACVP_CIPHER cipher;
    unsigned int tc_id;    /* Test case id */
} ACVP_ASYM_CIPHER_TC;

/*
 * This struct holds data that represents a single test case
 * for entropy testing.  This data is
 * passed between libacvp and the crypto module.
 */
typedef struct acvp_entropy_tc_t {
    ACVP_CIPHER cipher;
    unsigned int tc_id;    /* Test case id */
    unsigned int entropy_len;
    unsigned char *entropy_data;
} ACVP_ENTROPY_TC;

/*
 * This struct holds data that represents a single test case
 * for hash testing.  This data is
 * passed between libacvp and the crypto module.
 */
typedef struct acvp_hash_tc_t {
    ACVP_CIPHER cipher;
    unsigned int tc_id;    /* Test case id */
    ACVP_HASH_TESTTYPE test_type; /* KAT or MCT */
    unsigned char *msg;
    unsigned char *m1;
    unsigned char *m2;
    unsigned char *m3;
    unsigned int msg_len;
    unsigned char *md; /* The resulting digest calculated for the test case */
    unsigned int md_len;
} ACVP_HASH_TC;

/*
 * This struct holds data that represents a single test case
 * for kdf135 TLS testing.  This data is
 * passed between libacvp and the crypto module.
 */
typedef struct acvp_kdf135_tls_tc_t {
    ACVP_CIPHER cipher;
    unsigned int tc_id;    /* Test case id */
    unsigned int method;
    unsigned int md;
    unsigned int pm_len;
    unsigned int kb_len;
    unsigned char *pm_secret;
    unsigned char *sh_rnd;
    unsigned char *ch_rnd;
    unsigned char *s_rnd;
    unsigned char *c_rnd;
    unsigned char *msecret1; /* The resulting data calculated for the test case */
    unsigned char *msecret2;
    unsigned char *kblock1;  /* The resulting data calculated for the test case */
    unsigned char *kblock2;
} ACVP_KDF135_TLS_TC;

/*
 * This struct holds data that represents a single test case
 * for kdf135 TLS testing.  This data is
 * passed between libacvp and the crypto module.
 */
typedef struct acvp_kdf135_snmp_tc_t {
    ACVP_CIPHER cipher;
    unsigned int tc_id;    /* Test case id */
    const char *password;
    unsigned int p_len;
    unsigned char *s_key;
    unsigned int skey_len;
    unsigned char *engine_id;
} ACVP_KDF135_SNMP_TC;

/*
 * This struct holds data that represents a single test case
 * for kdf135 SSH testing.  This data is
 * passed between libacvp and the crypto module.
 */
typedef struct acvp_kdf135_ssh_tc_t {
    ACVP_CIPHER cipher;
    unsigned int tc_id;        /* Test case id */
    unsigned int sha_type;
    unsigned int sh_sec_len;
    unsigned int iv_len;
    unsigned int key_len;
    char *shared_sec_k;
    char *hash_h;
    unsigned int hash_len;
    char *session_id;
    unsigned int session_len;
    //results
    unsigned char *cs_init_iv;
    unsigned char *sc_init_iv;
    unsigned char *cs_e_key;
    unsigned char *sc_e_key;
    unsigned char *cs_i_key;
    unsigned char *sc_i_key;
} ACVP_KDF135_SSH_TC;

/*
 * This struct holds data that represents a single test case
 * for hmac testing.  This data is
 * passed between libacvp and the crypto module.
 */
typedef struct acvp_hmac_tc_t {
    ACVP_CIPHER cipher;
    unsigned int tc_id;    /* Test case id */
    unsigned char *msg;
    unsigned int msg_len;
    unsigned char *mac; /* The resulting digest calculated for the test case */
    unsigned int mac_len;
    unsigned int key_len;
    unsigned char *key;
} ACVP_HMAC_TC;

/*
 * This struct holds data that represents a single test case
 * for cmac testing.  This data is
 * passed between libacvp and the crypto module.
 */
typedef struct acvp_cmac_tc_t {
    ACVP_CIPHER cipher;
    unsigned int tc_id;    /* Test case id */
    unsigned char *msg;
    unsigned int msg_len;
    unsigned char *mac; /* The resulting digest calculated for the test case */
    unsigned int mac_len;
    unsigned int key_len;
    unsigned char *key;
    unsigned char *key2;
    unsigned char *key3;
} ACVP_CMAC_TC;

/*
 * This struct holds data that represents a single test case
 * for RSA testing.  This data is
 * passed between libacvp and the crypto module.
 */
typedef struct acvp_rsa_keygen_tc_t {
    ACVP_RSA_MODE mode; // "keyGen"

    char *hash_alg;
    unsigned int tc_id;    /* Test case id */
    char *pub_exp;
    char *prime_test;

    BIGNUM *e;
    unsigned char *p_rand;
    unsigned char *q_rand;

    unsigned char *xp1;
    unsigned char *xp2;
    unsigned char *xp;
    unsigned char *p1;
    unsigned char *p2;

    unsigned char *xq1;
    unsigned char *xq2;
    unsigned char *xq;
    unsigned char *q1;
    unsigned char *q2;

    BIGNUM *n;
    BIGNUM *d;
    BIGNUM *p;
    BIGNUM *q;

    unsigned char *seed;
    unsigned int seed_len;
    unsigned int bitlen1;
    unsigned int bitlen2;
    unsigned int bitlen3;
    unsigned int bitlen4;

    unsigned char *prime_seed_p2;
    unsigned char *prime_seed_q1;
    unsigned char *prime_seed_q2;

    unsigned char *prime_result; /**< "prime" or "composite" */
} ACVP_RSA_KEYGEN_TC;

/*
 * This struct holds data that represents a single test case
 * for RSA testing.  This data is
 * passed between libacvp and the crypto module.
 */
typedef struct acvp_rsa_sig_attrs_tc_t {
    ACVP_RSA_MODE mode;
    unsigned int tc_id;    /* Test case id */
    unsigned int modulo;
    char *hash_alg;
    unsigned char *msg;
    unsigned int salt_len; // only for sigType PKCSS1PSS

    BIGNUM *e;
    BIGNUM *n;
    BIGNUM *s;
} ACVP_RSA_SIG_ATTRS_TC;

typedef struct acvp_rsa_sig_tc_t {
    ACVP_RSA_MODE mode; // "sigGen" "sigVer"
    char *sig_type; // "X9.31"
    char pass;
    ACVP_RSA_SIG_ATTRS_TC *sig_attrs_tc;
} ACVP_RSA_SIG_TC;

typedef struct acvp_rsa_tc_t {
    ACVP_CIPHER cipher;
    ACVP_RSA_MODE mode; // "keyGen"
    int info_gen_by_server;
    unsigned int rand_pq;
    unsigned int mod;
    ACVP_RSA_KEYGEN_TC *keygen_tc;
    ACVP_RSA_SIG_TC *sig_tc;
} ACVP_RSA_TC;

typedef enum acvp_dsa_mode {
    ACVP_DSA_MODE_PQGGEN = 1
} ACVP_DSA_MODE;

/* These are used as bit flags */
typedef enum acvp_dsa_sha {
    ACVP_DSA_SHA1 = 1,
    ACVP_DSA_SHA224 = 2,
    ACVP_DSA_SHA256 = 4,
    ACVP_DSA_SHA384 = 8,
    ACVP_DSA_SHA512 = 16,
    ACVP_DSA_SHA512_224 = 32,
    ACVP_DSA_SHA512_256 = 64,
} ACVP_DSA_SHA;

typedef enum acvp_dsa_parm {
    ACVP_DSA_LN2048_224 = 1,
    ACVP_DSA_LN2048_256,
    ACVP_DSA_LN3072_256,
    ACVP_DSA_GENPQ,
    ACVP_DSA_GENG
} ACVP_DSA_PARM;

typedef enum acvp_dsa_gen_parm {
    ACVP_DSA_PROVABLE = 1,
    ACVP_DSA_PROBABLE,
    ACVP_DSA_CANONICAL,
    ACVP_DSA_UNVERIFIABLE
} ACVP_DSA_GEN_PARM;

/*
 * This struct holds data that represents a single test case
 * for DSA testing.  This data is
 * passed between libacvp and the crypto module.
 */
typedef struct acvp_dsa_pqggen_tc_t {
    int l;
    int n;
    int h;
    int sha;
    int gen_pq;
    int num;
    int index;
    int seedlen;
    unsigned char *p;
    unsigned char *q;
    unsigned char *g;
    unsigned char *seed;
    int counter;
} ACVP_DSA_PQGGEN_TC;

typedef struct acvp_dsa_tc_t {
    ACVP_CIPHER cipher;
    ACVP_DSA_MODE mode; // "pqgGen", "pqgVer", etc.
    union {
        ACVP_DSA_PQGGEN_TC *pqggen;
    } mode_tc;
} ACVP_DSA_TC;

/*
 * This struct holds data that represents a single test case
 * for DRBG testing.  This data is
 * passed between libacvp and the crypto module.
 */
typedef struct acvp_drbg_tc_t {
    ACVP_CIPHER cipher;
    ACVP_DRBG_MODE mode;
    unsigned int tc_id;    /* Test case id */

    unsigned char *additional_input;
    unsigned char *entropy_input_pr;
    unsigned char *additional_input_1;
    unsigned char *entropy_input_pr_1;
    unsigned char *perso_string;
    unsigned char *entropy;
    unsigned char *nonce;
    unsigned char *drb; /* The resulting pseudo random generated for the test case */

    unsigned int additional_input_len;
    unsigned int pred_resist_enabled;
    unsigned int perso_string_len;
    unsigned int der_func_enabled;
    unsigned int entropy_len;
    unsigned int nonce_len;
    unsigned int drb_len;
} ACVP_DRBG_TC;

/*
 * This is the abstracted test case representation used for
 * passing test case data to/from the crypto module. Because the
 * callback prototype is generic to all algorithms, we abstract
 * the various classes of test cases using a union.  This
 * struct is then used to pass a reference to the test case
 * between libacvp and the crypto module.
 */
typedef struct acvp_cipher_tc_t {
    union {
        ACVP_SYM_CIPHER_TC *symmetric;
        ACVP_ASYM_CIPHER_TC *asymmetric;
        ACVP_ENTROPY_TC *entropy;
        ACVP_HASH_TC *hash;
        ACVP_DRBG_TC *drbg;
        ACVP_DSA_TC *dsa;
        ACVP_HMAC_TC *hmac;
        ACVP_CMAC_TC *cmac;
        ACVP_RSA_TC *rsa;
        ACVP_KDF135_TLS_TC *kdf135_tls;
        ACVP_KDF135_SNMP_TC *kdf135_snmp;
<<<<<<< HEAD
        ACVP_KDF135_SSH_TC  *kdf135_ssh;
=======
        ACVP_KDF135_SSH_TC *kdf135_ssh;
        //TODO: need more types for hashes, etc.
>>>>>>> 92162a30
    } tc;
} ACVP_TEST_CASE;

enum acvp_result {
    ACVP_SUCCESS = 0,
    ACVP_MALLOC_FAIL, /**< Error allocating memory */
    ACVP_NO_CTX, /**< No valid context */
    ACVP_TRANSPORT_FAIL, /**< Error exchanging data with server */
    ACVP_JSON_ERR, 
    ACVP_UNSUPPORTED_OP,
    ACVP_CLEANUP_FAIL,
    ACVP_KAT_DOWNLOAD_RETRY,
    ACVP_INVALID_ARG,
    ACVP_CRYPTO_MODULE_FAIL,
    ACVP_CRYPTO_TAG_FAIL,
    ACVP_CRYPTO_WRAP_FAIL,
    ACVP_NO_TOKEN,
    ACVP_NO_CAP,
    ACVP_MALFORMED_JSON,
    ACVP_DATA_TOO_LARGE,
    ACVP_DUP_CIPHER,
    ACVP_RESULT_MAX,
};

/*! @brief acvp_enable_sym_cipher_cap() allows an application to specify a
       symmetric cipher capability to be tested by the ACVP server.

    This function should be called to enable crypto capabilities for
    symmetric ciphers that will be tested by the ACVP server.  This
    includes AES and 3DES.  This function may be called multiple times
    to specify more than one crypto capability, such as AES-CBC, AES-CTR,
    AES-GCM, etc.

    When the application enables a crypto capability, such as AES-GCM, it
    also needs to specify a callback function that will be used by libacvp
    when that crypto capability is needed during a test session.

    @param ctx Address of pointer to a previously allocated ACVP_CTX.
    @param cipher ACVP_CIPHER enum value identifying the crypto capability.
    @param dir ACVP_SYM_CIPH_DIR enum value identifying the crypto operation
       (e.g. encrypt or decrypt).
    @param keying_option ACVP_SYM_CIPH_KO enum value identifying the TDES keying options
    @param ivgen_source The source of the IV used by the crypto module
        (e.g. internal or external)
    @param ivgen_mode The IV generation mode
    @param crypto_handler Address of function implemented by application that
       is invoked by libacvp when the crypto capablity is needed during
       a test session.

    @return ACVP_RESULT
 */
ACVP_RESULT acvp_enable_sym_cipher_cap (
        ACVP_CTX *ctx,
        ACVP_CIPHER cipher,
        ACVP_SYM_CIPH_DIR dir,
        ACVP_SYM_CIPH_KO keying_options,
        ACVP_SYM_CIPH_IVGEN_SRC ivgen_source,
        ACVP_SYM_CIPH_IVGEN_MODE ivgen_mode,
        ACVP_RESULT (*crypto_handler) (ACVP_TEST_CASE *test_case));

/*! @brief acvp_enable_sym_cipher_cap_parm() allows an application to specify
       non length-based operational parameters to be used for a given cipher
       during a test session with the ACVP server.

    This function should be called to enable crypto capabilities for
    symmetric ciphers that will be tested by the ACVP server.  This
    includes AES and 3DES.

    This function may be called multiple times to specify more than one
    crypto parameter value for the cipher. The ACVP_CIPHER value passed to
    this function should already have been setup by invoking
    acvp_enable_sym_cipher_cap() for that cipher earlier.

    @param ctx Address of pointer to a previously allocated ACVP_CTX.
    @param cipher ACVP_CIPHER enum value identifying the crypto capability.
    @param parm ACVP_SYM_CIPH_PARM enum value identifying the algorithm parameter
       that is being specified.  An example would be the supported key wrap values
   @param value The length value for the symmetric cipher parameter being set

    @return ACVP_RESULT
 */
ACVP_RESULT acvp_enable_sym_cipher_cap_value (
        ACVP_CTX *ctx,
        ACVP_CIPHER cipher,
        ACVP_SYM_CIPH_PARM param,
        int value);

/*! @brief acvp_enable_sym_cipher_cap_parm() allows an application to specify
       length-based operational parameters to be used for a given cipher during
       a test session with the ACVP server.

    This function should be called to enable crypto capabilities for
    symmetric ciphers that will be tested by the ACVP server.  This
    includes AES and 3DES.

    This function may be called multiple times to specify more than one
    crypto parameter value for the cipher.  For instance, if cipher supports
    plaintext lengths of 0, 128, and 136 bits, then this function would
    be called three times.  Once for 0, once for 128, and once again
    for 136. The ACVP_CIPHER value passed to this function should
    already have been setup by invoking acvp_enable_sym_cipher_cap() for
    that cipher earlier.

    @param ctx Address of pointer to a previously allocated ACVP_CTX.
    @param cipher ACVP_CIPHER enum value identifying the crypto capability.
    @param parm ACVP_SYM_CIPH_PARM enum value identifying the algorithm parameter
       that is being specified.  An example would be the supported plaintext
       length of the algorithm.
   @param length The length value for the symmetric cipher parameter being set

    @return ACVP_RESULT
 */
ACVP_RESULT acvp_enable_sym_cipher_cap_parm (
        ACVP_CTX *ctx,
        ACVP_CIPHER cipher,
        ACVP_SYM_CIPH_PARM parm,
        int length);

/*! @brief acvp_enable_hash_cap() allows an application to specify a
       hash capability to be tested by the ACVP server.

    This function should be called to enable crypto capabilities for
    hash algorithms that will be tested by the ACVP server.  This
    includes SHA-1, SHA-256, SHA-384, etc.  This function may be called
    multiple times to specify more than one crypto capability.

    When the application enables a crypto capability, such as SHA-1, it
    also needs to specify a callback function that will be used by libacvp
    when that crypto capability is needed during a test session.

    @param ctx Address of pointer to a previously allocated ACVP_CTX.
    @param cipher ACVP_CIPHER enum value identifying the crypto capability.
    @param crypto_handler Address of function implemented by application that
       is invoked by libacvp when the crypto capablity is needed during
       a test session.

    @return ACVP_RESULT
 */
ACVP_RESULT acvp_enable_hash_cap (
        ACVP_CTX *ctx,
        ACVP_CIPHER cipher,
        ACVP_RESULT (*crypto_handler) (ACVP_TEST_CASE *test_case));

/*! @brief acvp_enable_hash_cap_parm() allows an application to specify
       operational parameters to be used for a given hash alg during a
       test session with the ACVP server.

    This function should be called to enable crypto capabilities for
    hash capabilities that will be tested by the ACVP server.  This
    includes SHA-1, SHA-256, SHA-384, etc.

    This function may be called multiple times to specify more than one
    crypto parameter value for the hash algorithm. The ACVP_CIPHER value
    passed to this function should already have been setup by invoking
    acvp_enable_hash_cap().

    @param ctx Address of pointer to a previously allocated ACVP_CTX.
    @param cipher ACVP_CIPHER enum value identifying the crypto capability.
    @param param ACVP_HASH_PARM enum value identifying the algorithm parameter
       that is being specified.  An example would be a flag indicating if
       empty input values are allowed.
    @param value the value corresponding to the parameter being set

    @return ACVP_RESULT
 */
ACVP_RESULT acvp_enable_hash_cap_parm (
        ACVP_CTX *ctx,
        ACVP_CIPHER cipher,
        ACVP_HASH_PARM param,
        int value);

/*! @brief acvp_enable_drbg_cap() allows an application to specify a
       hash capability to be tested by the ACVP server.

    This function should be called to enable crypto capabilities for
    hash algorithms that will be tested by the ACVP server.  This
    includes HASHDRBG, HMACDRBG, CTRDRBG. This function may be called
    multiple times to specify more than one crypto capability.

    When the application enables a crypto capability, such as ACVP_HASHDRBG,
    it also needs to specify a callback function that will be used by libacvp
    when that crypto capability is needed during a test session.

    @param ctx Address of pointer to a previously allocated ACVP_CTX.
    @param cipher ACVP_CIPHER enum value identifying the crypto capability.
    @param crypto_handler Address of function implemented by application that
       is invoked by libacvp when the crypto capablity is needed during
       a test session.

    @return ACVP_RESULT
 */
ACVP_RESULT acvp_enable_drbg_cap (
        ACVP_CTX *ctx,
        ACVP_CIPHER cipher,
        ACVP_RESULT (*crypto_handler) (ACVP_TEST_CASE *test_case));

/*! @brief acvp_enable_drbg_cap_parm() allows an application to specify
       operational parameters to be used for a given DRBG alg during a
       test session with the ACVP server.

    This function should be called to enable crypto capabilities for
    hash capabilities that will be tested by the ACVP server.  This
    includes HASHDRBG, HMACDRBG, CTRDRBG. This function may be called
    multiple times to specify more than one crypto capability.

    @param ctx Address of pointer to a previously allocated ACVP_CTX.
    @param cipher ACVP_CIPHER enum value identifying the crypto capability.
    @param mode ACVP_DRBG_MODE enum value specifying mode. An example would be
        ACVP_DRBG_SHA_1
    @param param ACVP_DRBG_PARM enum value identifying the algorithm parameter
       that is being specified.  An example would be prediction resistance.
    @param value the value corresponding to the parameter being set

    @return ACVP_RESULT
 */
ACVP_RESULT acvp_enable_drbg_cap_parm (
        ACVP_CTX *ctx,
        ACVP_CIPHER cipher,
        ACVP_DRBG_MODE mode,
        ACVP_DRBG_PARM param,
        int value
);

/*! @brief acvp_enable_drbg_prereq_cap() allows an application to specify
        a prerequisite algorithm for a given DRBG during a test session
        with the ACVP server.

        This function should be called to enable a prerequisite for
        a DRBG capability that will be tested by the server.

   @param ctx Address of pointer to a previously allocated ACVP_CTX.
   @param cipher ACVP_CIPHER enum value identifying the crypto capability.
   @param mode ACVP_DRBG_MODE enum value specifying mode. An example would be
        ACVP_DRBG_SHA_1
   @param pre_req ACVP_PREREQ_ALG enum that the specified cipher/mode
        depends on
   @param value "same" or number

   @return ACVP_RESULT
 */
ACVP_RESULT acvp_enable_drbg_prereq_cap (
        ACVP_CTX *ctx,
        ACVP_CIPHER cipher,
        ACVP_DRBG_MODE mode,
        ACVP_PREREQ_ALG pre_req,
        char *value
);

/*! @brief acvp_enable_drbg_length_cap() allows an application to register
        a DRBG capability length-based paramter.

        This function should be used to register a length-based parameter
        for a DRBG capability. An example would be entropy, nonce, perso
        where a minimum, step, and maximum can be specified.

   @param ctx Address of pointer to a previously allocated ACVP_CTX.
   @param cipher ACVP_CIPHER enum value identifying the crypto capability.
   @param mode ACVP_DRBG_MODE enum value specifying mode. An example would be
        ACVP_DRBG_SHA_1
   @param param ACVP_DRBG_PARM enum value specifying paramter. An example
        would be ACVP_DRBG_ENTROPY_LEN
   @param min minimum value
   @param step increment value
   @param max maximum value

   @return ACVP_RESULT
 */
ACVP_RESULT acvp_enable_drbg_length_cap (
        ACVP_CTX *ctx,
        ACVP_CIPHER cipher,
        ACVP_DRBG_MODE mode,
        ACVP_DRBG_PARM param,
        int min,
        int step,
        int max);

/*! @brief acvp_enable_dsa_cap()

  This function should be used to enable DSA capabilities. Specific modes
  and parameters can use acvp_enable_rsa_cap_parm, acvp_enable_rsa_bignum_parm,
  acvp_enable_rsa_primes_parm depending on the need.

   When the application enables a crypto capability, such as RSA, it
   also needs to specify a callback function that will be used by libacvp
   when that crypto capability is needed during a test session.

   @param ctx Address of pointer to a previously allocated ACVP_CTX.
   @param cipher ACVP_CIPHER enum value identifying the crypto capability.
   @param crypto_handler Address of function implemented by application that
      is invoked by libacvp when the crypto capability is needed during
      a test session.

   @return ACVP_RESULT
*/
ACVP_RESULT acvp_enable_dsa_cap (
        ACVP_CTX *ctx,
        ACVP_CIPHER cipher,
        ACVP_RESULT (*crypto_handler) (ACVP_TEST_CASE *test_case));

/*! @brief acvp_enable_dsa_cap_parm() allows an application to specify
       operational parameters to be used for a given hash alg during a
       test session with the ACVP server.

    This function should be called to enable crypto capabilities for
    hash capabilities that will be tested by the ACVP server.  This
    includes HASHDRBG, HMACDRBG, CTRDRBG. This function may be called
    multiple times to specify more than one crypto capability.

    @param ctx Address of pointer to a previously allocated ACVP_CTX.
    @param cipher ACVP_CIPHER enum value identifying the crypto capability.
    @param mode ACVP_DSA_MODE enum value specifying mode. An example would be
        ACVP_DSA_MODE_PQGGEN
    @param param ACVP_DSA_PARM enum value identifying the algorithm parameter
       that is being specified.  An example would be ACVP_DSA_GENPQ.
    @param value the value corresponding to the parameter being set

    @return ACVP_RESULT
 */
ACVP_RESULT acvp_enable_dsa_cap_parm (ACVP_CTX *ctx,
                                      ACVP_CIPHER cipher,
                                      ACVP_DSA_MODE mode,
                                      ACVP_DSA_PARM param,
                                      int value);

/*! @brief acvp_enable_rsa_cap()

  This function should be used to enable RSA capabilities. Specific modes
  and parameters can use acvp_enable_rsa_cap_parm, acvp_enable_rsa_bignum_parm,
  acvp_enable_rsa_primes_parm depending on the need.

   When the application enables a crypto capability, such as RSA, it
   also needs to specify a callback function that will be used by libacvp
   when that crypto capability is needed during a test session.

   @param ctx Address of pointer to a previously allocated ACVP_CTX.
   @param cipher ACVP_CIPHER enum value identifying the crypto capability.
   @param crypto_handler Address of function implemented by application that
      is invoked by libacvp when the crypto capablity is needed during
      a test session.

   @return ACVP_RESULT
*/
ACVP_RESULT acvp_enable_rsa_cap (
        ACVP_CTX *ctx,
        ACVP_CIPHER cipher,
        ACVP_RESULT (*crypto_handler) (ACVP_TEST_CASE *test_case));

/*! @brief acvp_enable_rsa_cap_parm() allows an application to specify
       operational parameters to be used for a given RSA alg during a
       test session with the ACVP server.

    This function should be called to enable parameters for
    RSA capabilities that will be tested by the ACVP server. This function may be called
    multiple times to specify more than one crypto capability.

    @param ctx Address of pointer to a previously allocated ACVP_CTX.
    @param cipher ACVP_CIPHER enum value identifying the crypto capability.
    @param mode ACVP_RSA_MODE enum value specifying mode. An example would be
        ACVP_RSA_MODE_KEYGEN
    @param param ACVP_RSA_PARM enum value identifying the algorithm parameter
       that is being specified.  An example would be public exponent
    @param value the value corresponding to the parameter being set

    @return ACVP_RESULT
 */
ACVP_RESULT acvp_enable_rsa_cap_parm (
        ACVP_CTX *ctx,
        ACVP_CIPHER cipher,
        ACVP_RSA_MODE mode,
        ACVP_RSA_PARM param,
        int value
);

/*! @brief acvp_enable_rsa_bignum_parm() allows an application to specify
       BIGNUM operational parameters to be used for a given RSA alg during a
       test session with the ACVP server.

    This function behaves the same as acvp_enable_rsa_cap_parm() but instead
    allows the application to specify a BIGNUM parameter

    @param ctx Address of pointer to a previously allocated ACVP_CTX.
    @param cipher ACVP_CIPHER enum value identifying the crypto capability.
    @param mode ACVP_RSA_MODE enum value specifying mode. An example would be
        ACVP_RSA_MODE_KEYGEN
    @param param ACVP_RSA_PARM enum value identifying the algorithm parameter
       that is being specified.  An example would be public exponent
    @param value BIGNUM value corresponding to the parameter being set

    @return ACVP_RESULT
 */
ACVP_RESULT acvp_enable_rsa_bignum_parm (ACVP_CTX *ctx,
                                         ACVP_CIPHER cipher,
                                         ACVP_RSA_MODE mode,
                                         ACVP_RSA_PARM param,
                                         BIGNUM *value
);

/*! @brief acvp_enable_rsa_primes_parm() allows an application to specify
        RSA key generation provable or probable primes parameters for use
        during a test session with the ACVP server.

        The function behaves similarly to acvp_enable_rsa_cap_parm() and
        acvp_enable_rsa_bignum_parm() but allows for a modulo and hash
        algorithm parameter to be specified alongside the provable or
        probable parameter.

   @param ctx Address of pointer to a previously allocated ACVP_CTX.
   @param cipher ACVP_CIPHER enum value identifying the crypto capability.
   @param mode ACVP_RSA_MODE enum value specifying mode. In this case it
       will always be ACVP_RSA_MODE_KEYGEN
   @param param ACVP_RSA_PARM enum value identifying the algorithm parameter
       being specified. Here, it will be one of: ACVP_CAPS_PROV_PRIME,
       ACVP_CAPS_PROB_PRIME, or ACVP_CAPS_PROV_PROB_PRIME
   @param mod Supported RSA modulo value for probable or provable prime
       generation
   @param hash The corresponding supported hash algorithm for probable
       or provable prime generation

   @return ACVP_RESULT
 */
ACVP_RESULT acvp_enable_rsa_primes_parm (ACVP_CTX *ctx,
                                         ACVP_CIPHER cipher,
                                         ACVP_RSA_MODE mode,
                                         ACVP_RSA_PARM param,
                                         int mod,
                                         char *hash
);

/*! @brief acvp_enable_rsa_cap_sig_type_parm() allows an application to
        specify parameters for RSA signature capability for use during a
        test session with the ACVP server.

        This function behaves similarly to acvp_enable_rsa_primes_parm()
        but also allows for a salt value to be specified.

   @param ctx Address of pointer to a previously allocated ACVP_CTX.
   @param cipher ACVP_CIPHER enum value identifying the crypto capability.
   @param mode ACVP_RSA_MODE enum value specifying mode. In this case it
       will always be ACVP_RSA_MODE_KEYGEN
   @param sig_type ACVP_RSA_SIG_TYPE enum value specifying which type is
       being registered.
   @param mod Supported RSA modulo value
   @param hash The corresponding supported hash algorithm - the first value
       in the 'hashPair' parameter for registration
   @param salt The corresponding salt length - the second value in the
       'hashPair' parameter for registration

   @return ACVP_RESULT
 */
ACVP_RESULT acvp_enable_rsa_cap_sig_type_parm (ACVP_CTX *ctx,
                                               ACVP_CIPHER cipher,
                                               ACVP_RSA_MODE mode,
                                               ACVP_RSA_SIG_TYPE sig_type,
                                               int mod,
                                               char *hash,
                                               int salt
);

/*! @brief acvp_enable_hmac_cap() allows an application to specify an
       HMAC capability to be tested by the ACVP server.

    This function should be called to enable crypto capabilities for
    hmac algorithms that will be tested by the ACVP server.  This
    includes HMAC-SHA-1, HMAC-SHA2-256, HMAC-SHA2-384, etc.  This function may be called
    multiple times to specify more than one crypto capability.

    When the application enables a crypto capability, such as HMAC-SHA-1, it
    also needs to specify a callback function that will be used by libacvp
    when that crypto capability is needed during a test session.

    @param ctx Address of pointer to a previously allocated ACVP_CTX.
    @param cipher ACVP_CIPHER enum value identifying the crypto capability.
    @param crypto_handler Address of function implemented by application that
       is invoked by libacvp when the crypto capablity is needed during
       a test session.

    @return ACVP_RESULT
 */
ACVP_RESULT acvp_enable_hmac_cap (
        ACVP_CTX *ctx,
        ACVP_CIPHER cipher,
        ACVP_RESULT (*crypto_handler) (ACVP_TEST_CASE *test_case));

/*! @brief acvp_enable_hmac_cap_parm() allows an application to specify
        operational parameters for use during a test session with the
        ACVP server.

        This function allows the application to specify parameters for use
        when registering HMAC capability with the server.

   @param ctx Address of pointer to a previously allocated ACVP_CTX.
   @param cipher ACVP_CIPHER enum value identifying the crypto capability.
   @param parm ACVP_HMAC_PARM enum value specifying parameter
   @param value Supported value for the corresponding parameter

   @return ACVP_RESULT
 */
ACVP_RESULT acvp_enable_hmac_cap_parm (
        ACVP_CTX *ctx,
        ACVP_CIPHER cipher,
        ACVP_HMAC_PARM parm,
        int value);

/*! @brief acvp_enable_cmac_cap() allows an application to specify an
       CMAC capability to be tested by the ACVP server.

    This function should be called to enable crypto capabilities for
    cmac algorithms that will be tested by the ACVP server.  This
    includes CMAC-AES-128, CMAC-AES-192, CMAC-AES-256, etc.  This function may be called
    multiple times to specify more than one crypto capability.

    When the application enables a crypto capability, such as CMAC-AES-128, it
    also needs to specify a callback function that will be used by libacvp
    when that crypto capability is needed during a test session.

    @param ctx Address of pointer to a previously allocated ACVP_CTX.
    @param cipher ACVP_CIPHER enum value identifying the crypto capability.
    @param crypto_handler Address of function implemented by application that
       is invoked by libacvp when the crypto capablity is needed during
       a test session.

    @return ACVP_RESULT
 */
ACVP_RESULT acvp_enable_cmac_cap (
        ACVP_CTX *ctx,
        ACVP_CIPHER cipher,
        ACVP_RESULT (*crypto_handler) (ACVP_TEST_CASE *test_case));

/*! @brief acvp_enable_cmac_cap_parm() allows an application to specify
        operational parameters for use during a test session with the
        ACVP server.

        This function allows the application to specify parameters for use
        when registering CMAC capability with the server.

   @param ctx Address of pointer to a previously allocated ACVP_CTX.
   @param cipher ACVP_CIPHER enum value identifying the crypto capability.
   @param parm ACVP_CMAC_PARM enum value specifying parameter
   @param value Supported value for the corresponding parameter

   @return ACVP_RESULT
 */
ACVP_RESULT acvp_enable_cmac_cap_parm (
        ACVP_CTX *ctx,
        ACVP_CIPHER cipher,
        ACVP_CMAC_PARM parm,
        int value);

/*! @brief acvp_enable_kdf135_*_cap() allows an application to specify a
       kdf cipher capability to be tested by the ACVP server.

    When the application enables a crypto capability, such as KDF135_TLS, it
    also needs to specify a callback function that will be used by libacvp
    when that crypto capability is needed during a test session.

    @param ctx Address of pointer to a previously allocated ACVP_CTX.
    @param cipher ACVP_CIPHER enum value identifying the crypto capability.
    @param crypto_handler Address of function implemented by application that
       is invoked by libacvp when the crypto capablity is needed during
       a test session.

    @return ACVP_RESULT
 */
ACVP_RESULT acvp_enable_kdf135_tls_cap (
        ACVP_CTX *ctx,
        ACVP_KDF135_TLS_METHOD method,
        ACVP_RESULT (*crypto_handler) (ACVP_TEST_CASE *test_case));

ACVP_RESULT acvp_enable_kdf135_snmp_cap (
        ACVP_CTX *ctx,
        ACVP_RESULT (*crypto_handler) (ACVP_TEST_CASE *test_case));

ACVP_RESULT acvp_enable_kdf135_ssh_cap (
        ACVP_CTX *ctx,
        ACVP_RESULT (*crypto_handler) (ACVP_TEST_CASE *test_case));

/*! @brief acvp_enable_kdf135_tls_cap_parm() allows an application to specify
        operational parameters to be used during a test session with the ACVP
        server.

        This function should be called after acvp_enable_kdf135_tls_cap() to
        specify the parameters for the corresponding KDF.

   @param ctx Address of pointer to a previously allocated ACVP_CTX.
   @param cap ACVP_CIPHER enum value identifying the crypto capability, here it
        will always be ACVP_KDF135_TLS
   @param method ACVP_KDF135_TLS_METHOD enum value specifying method type
   @param param ACVP_KDF135_TLS_CAP_PARM enum value

   @return ACVP_RESULT
 */
ACVP_RESULT acvp_enable_kdf135_tls_cap_parm (
        ACVP_CTX *ctx,
        ACVP_CIPHER cap,
        ACVP_KDF135_TLS_METHOD method,
        ACVP_KDF135_TLS_CAP_PARM param);

/*! @brief acvp_enable_kdf135_ssh_cap_parm() allows an application to specify
        operational parameters to be used during a test session with the ACVP
        server.

        This function should be called after acvp_enable_kdf135_tls_cap() to
        specify the parameters for the corresponding KDF.

   @param ctx Address of pointer to a previously allocated ACVP_CTX.
   @param cap ACVP_CIPHER enum value identifying the crypto capability, here it
        will always be ACVP_KDF135_SSH
   @param method ACVP_KDF135_SSH_METHOD enum value specifying method type
   @param param ACVP_KDF135_SSH_CAP_PARM enum value

   @return ACVP_RESULT
 */
ACVP_RESULT acvp_enable_kdf135_ssh_cap_parm (
        ACVP_CTX *ctx,
        ACVP_CIPHER cap,
        ACVP_KDF135_SSH_METHOD method,
        ACVP_KDF135_SSH_CAP_PARM param);

/*! @brief acvp_enable_prereq_cap() allows an application to specify a
       prerequisite for a cipher capability that was previously registered.

    @param ctx Address of pointer to a previously allocated ACVP_CTX.
    @param cipher ACVP_CIPHER enum value identifying the crypto capability that has a prerequisite
    @param pre_req_alg ACVP_PREREQ_ALG enum identifying the prerequisite
    @param value value for specified prerequisite

    @return ACVP_RESULT
 */

ACVP_RESULT acvp_enable_prereq_cap (
        ACVP_CTX *ctx,
        ACVP_CIPHER cipher,
        ACVP_PREREQ_ALG pre_req_cap,
        char *value);

/*! @brief acvp_create_test_session() creates a context that can be used to
      commence a test session with an ACVP server.

    This function should be called first to create a context that is used
    to manage all the API calls into libacvp.  The context should be released
    after the test session has completed by invoking acvp_free_test_session().

    When creating a new test session, a function pointer can be provided
    to receive logging messages from libacvp.  The application can then
    forward the log messages to any logging service it desires, such as
    syslog.

    @param ctx Address of pointer to unallocated ACVP_CTX.
    @param progress_cb Address of function to receive log messages from libacvp.

    @return ACVP_RESULT
 */
ACVP_RESULT acvp_create_test_session (ACVP_CTX **ctx, ACVP_RESULT (*progress_cb) (char *msg),
                                      ACVP_LOG_LVL level);

/*! @brief acvp_free_test_session() releases the memory associated with
       an ACVP_CTX.

    This function will free an ACVP_CTX.  Failure to invoke this function
    will result in a memory leak in the application layer.  This function should
    be invoked after a test session has completed and a reference to the context
    is no longer needed.

    @param ctx Pointer to ACVP_CTX that was previously created by
        calling acvp_create_test_session.
    @param level Select the debug level, see ACVP_LOG_LVL

    @return ACVP_RESULT
 */
ACVP_RESULT acvp_free_test_session (ACVP_CTX *ctx);

/*! @brief acvp_set_server() specifies the ACVP server and TCP port
       number to use when contacting the server.

    This function is used to specify the hostname or IP address of
    the ACVP server.  The TCP port number can also be specified if the
    server doesn't use port 443.

    @param ctx Pointer to ACVP_CTX that was previously created by
        calling acvp_create_test_session.
    @param server_name Name or IP address of the ACVP server.
    @param port TCP port number the server listens on.

    @return ACVP_RESULT
 */
ACVP_RESULT acvp_set_server (ACVP_CTX *ctx, char *server_name, int port);

/*! @brief acvp_set_path_segment() specifies the URI prefix used by
       the ACVP server.

    Some ACVP servers use a prefix in the URI for the path to the ACVP
    REST interface.  Calling this function allows the path segment
    prefix to be specified.  The value provided to this function is
    prepended to the path segment of the URI used for the ACVP
    REST calls.

    @param ctx Pointer to ACVP_CTX that was previously created by
        calling acvp_create_test_session.
    @param path_segment Value to embed in the URI path after the server name and
       before the ACVP well-known path.

    @return ACVP_RESULT
 */
ACVP_RESULT acvp_set_path_segment (ACVP_CTX *ctx, char *path_segment);

/*! @brief acvp_set_cacerts() specifies PEM encoded certificates to use
       as the root trust anchors for establishing the TLS session with
       the ACVP server.

    ACVP uses TLS as the transport.  In order to verify the identity of
    the ACVP server, the TLS stack requires one or more root certificates
    that can be used to verify the identify of the ACVP TLS certificate
    during the TLS handshake.  These root certificates are set using
    this function.  They must be PEM encoded and all contained in the
    same file.

    @param ctx Pointer to ACVP_CTX that was previously created by
        calling acvp_create_test_session.
    @param ca_file Name of file containing all the PEM encoded X.509 certificates used
       as trust anchors for the TLS session.

    @return ACVP_RESULT
 */
ACVP_RESULT acvp_set_cacerts (ACVP_CTX *ctx, char *ca_file);

/*! @brief acvp_set_certkey() specifies PEM encoded certificate and
       private key to use for establishing the TLS session with the
       ACVP server.

    ACVP uses TLS as the transport.  In order for the ACVP server to
    verify the identity the DUT using libacvp, a certificate needs to
    be presented during the TLS handshake.  The certificate used by libacvp
    needs to be trusted by the ACVP server.  Otherwise the TLS handshake
    will fail.

    @param ctx Pointer to ACVP_CTX that was previously created by
        calling acvp_create_test_session.
    @param cert_file Name of file containing the PEM encoded X.509 certificate to
       use as the client identity.
    @param key_file Name of file containing PEM encoded private key associated with
       the client certificate.

    @return ACVP_RESULT
 */
ACVP_RESULT acvp_set_certkey (ACVP_CTX *ctx, char *cert_file, char *key_file);

/*! @brief acvp_register() registers the DUT with the ACVP server.

    This function is used to regitser the DUT with the server.
    Registration allows the DUT to advertise it's capabilities to
    the server.  The server will respond with a set of vector set
    identifiers that the client will need to process.

    @param ctx Pointer to ACVP_CTX that was previously created by
        calling acvp_create_test_session.

    @return ACVP_RESULT
 */
ACVP_RESULT acvp_register (ACVP_CTX *ctx);

/*! @brief acvp_process_tests() performs the ACVP testing procedures.

    This function will commence the test session after the DUT has
    been registered with the ACVP server.  This function should be
    invoked after acvp_register() finishes.  When invoked, this function
    will download the vector sets from the ACVP server, process the
    vectors, and upload the results to the server.

    @param ctx Pointer to ACVP_CTX that was previously created by
        calling acvp_create_test_session.

    @return ACVP_RESULT
 */
ACVP_RESULT acvp_process_tests (ACVP_CTX *ctx);

/*! @brief acvp_set_vendor_info() specifies the vendor attributes
    for the test session.

    @param ctx Pointer to ACVP_CTX that was previously created by
        calling acvp_create_test_session.
    @param vendor_name Name of the vendor that owns the crypto module.
    @param vendor_url The Vendor's URL.
    @param contact_name Name of contact at Vendor.
    @param contact_email Email of vendor contact.

    @return ACVP_RESULT
 */
ACVP_RESULT acvp_set_vendor_info (ACVP_CTX *ctx,
                                  const char *vendor_name,
                                  const char *vendor_url,
                                  const char *contact_name,
                                  const char *contact_email);

/*! @brief acvp_set_module_info() specifies the crypto module attributes
    for the test session.

    @param ctx Pointer to ACVP_CTX that was previously created by
        calling acvp_create_test_session.
    @param module_name Name of the crypto module under test.
    @param module_type The crypto module type: software, hardware, or hybrid.
    @param module_version The version# of the crypto module under test.
    @param module_description A brief description of the crypto module under test.

    @return ACVP_RESULT
 */
ACVP_RESULT acvp_set_module_info (ACVP_CTX *ctx,
                                  const char *module_name,
                                  const char *module_type,
                                  const char *module_version,
                                  const char *module_description);

/*! @brief acvp_check_test_results() allows the application to fetch vector
        set results from the server during a test session.

   @param ctx Address of pointer to a previously allocated ACVP_CTX.

   @return ACVP_RESULT
 */
ACVP_RESULT acvp_check_test_results (ACVP_CTX *ctx);

void acvp_cleanup (void);

#ifdef __cplusplus
}
#endif

#endif<|MERGE_RESOLUTION|>--- conflicted
+++ resolved
@@ -743,12 +743,7 @@
         ACVP_RSA_TC *rsa;
         ACVP_KDF135_TLS_TC *kdf135_tls;
         ACVP_KDF135_SNMP_TC *kdf135_snmp;
-<<<<<<< HEAD
-        ACVP_KDF135_SSH_TC  *kdf135_ssh;
-=======
         ACVP_KDF135_SSH_TC *kdf135_ssh;
-        //TODO: need more types for hashes, etc.
->>>>>>> 92162a30
     } tc;
 } ACVP_TEST_CASE;
 
@@ -757,7 +752,7 @@
     ACVP_MALLOC_FAIL, /**< Error allocating memory */
     ACVP_NO_CTX, /**< No valid context */
     ACVP_TRANSPORT_FAIL, /**< Error exchanging data with server */
-    ACVP_JSON_ERR, 
+    ACVP_JSON_ERR,
     ACVP_UNSUPPORTED_OP,
     ACVP_CLEANUP_FAIL,
     ACVP_KAT_DOWNLOAD_RETRY,
