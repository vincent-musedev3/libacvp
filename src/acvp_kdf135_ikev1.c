/*****************************************************************************
* Copyright (c) 2016, Cisco Systems, Inc.
* All rights reserved.

* Redistribution and use in source and binary forms, with or without modification,
* are permitted provided that the following conditions are met:
*
* 1. Redistributions of source code must retain the above copyright notice,
*    this list of conditions and the following disclaimer.
*
* 2. Redistributions in binary form must reproduce the above copyright notice,
*    this list of conditions and the following disclaimer in the documentation
*    and/or other materials provided with the distribution.
*
* THIS SOFTWARE IS PROVIDED BY THE COPYRIGHT HOLDERS AND CONTRIBUTORS "AS IS"
* AND ANY EXPRESS OR IMPLIED WARRANTIES, INCLUDING, BUT NOT LIMITED TO, THE
* IMPLIED WARRANTIES OF MERCHANTABILITY AND FITNESS FOR A PARTICULAR PURPOSE ARE
* DISCLAIMED. IN NO EVENT SHALL THE COPYRIGHT HOLDER OR CONTRIBUTORS BE LIABLE
* FOR ANY DIRECT, INDIRECT, INCIDENTAL, SPECIAL, EXEMPLARY, OR CONSEQUENTIAL
* DAMAGES (INCLUDING, BUT NOT LIMITED TO, PROCUREMENT OF SUBSTITUTE GOODS OR
* SERVICES; LOSS OF USE, DATA, OR PROFITS; OR BUSINESS INTERRUPTION) HOWEVER
* CAUSED AND ON ANY THEORY OF LIABILITY, WHETHER IN CONTRACT, STRICT LIABILITY,
* OR TORT (INCLUDING NEGLIGENCE OR OTHERWISE) ARISING IN ANY WAY OUT OF THE
* USE OF THIS SOFTWARE, EVEN IF ADVISED OF THE POSSIBILITY OF SUCH DAMAGE.
*****************************************************************************/
#include <stdio.h>
#include <string.h>
#include <stdlib.h>

#include "acvp.h"
#include "acvp_lcl.h"
#include "parson.h"

/*
 * Forward prototypes for local functions
 */
static ACVP_RESULT acvp_kdf135_ikev1_output_tc (ACVP_CTX *ctx, ACVP_KDF135_IKEV1_TC *stc, JSON_Object *tc_rsp) {
    ACVP_RESULT rv;
    char *tmp = NULL;
    tmp = calloc(ACVP_KDF135_IKEV1_SKEY_MAX+1, sizeof(char));
    if (!tmp) {
        ACVP_LOG_ERR("Unable to malloc in acvp_kdf135 tpm_output_tc");
        return ACVP_MALLOC_FAIL;
    }
    
    rv = acvp_bin_to_hexstr(stc->s_key_id, stc->s_key_id_len, tmp, ACVP_KDF135_IKEV1_SKEY_MAX);
    if (rv != ACVP_SUCCESS) {
        ACVP_LOG_ERR("hex conversion failure (s_key_id)");
        goto err;
    }
    json_object_set_string(tc_rsp, "sKeyId", (const char *)tmp);
    memset(tmp, 0x0, ACVP_KDF135_IKEV1_SKEY_MAX);
    
    rv = acvp_bin_to_hexstr(stc->s_key_id_d, stc->s_key_id_d_len, tmp, ACVP_KDF135_IKEV1_SKEY_MAX);
    if (rv != ACVP_SUCCESS) {
        ACVP_LOG_ERR("hex conversion failure (s_key_id_d)");
        goto err;
    }
    json_object_set_string(tc_rsp, "sKeyIdD", (const char *)tmp);
    memset(tmp, 0x0, ACVP_KDF135_IKEV1_SKEY_MAX);
    
    rv = acvp_bin_to_hexstr(stc->s_key_id_a, stc->s_key_id_a_len, tmp, ACVP_KDF135_IKEV1_SKEY_MAX);
    if (rv != ACVP_SUCCESS) {
        ACVP_LOG_ERR("hex conversion failure (s_key_id_a)");
        goto err;
    }
    json_object_set_string(tc_rsp, "sKeyIdA", (const char *)tmp);
    memset(tmp, 0x0, ACVP_KDF135_IKEV1_SKEY_MAX);
    
    rv = acvp_bin_to_hexstr(stc->s_key_id_e, stc->s_key_id_e_len, tmp, ACVP_KDF135_IKEV1_SKEY_MAX);
    if (rv != ACVP_SUCCESS) {
        ACVP_LOG_ERR("hex conversion failure (s_key_id_e)");
        goto err;
    }
    json_object_set_string(tc_rsp, "sKeyIdE", (const char *)tmp);
    memset(tmp, 0x0, ACVP_KDF135_IKEV1_SKEY_MAX);
    
err:
    free(tmp);
    return rv;
    
}

static ACVP_RESULT acvp_kdf135_ikev1_init_tc (ACVP_CTX *ctx,
                                              ACVP_KDF135_IKEV1_TC *stc,
                                              unsigned int tc_id,
                                              ACVP_KDF135_HASH_VAL hash_alg,
                                              ACVP_KDF135_IKEV1_AUTH_METHOD auth_method,
                                              int init_nonce_len,
                                              int resp_nonce_len,
                                              int dh_secret_len,
                                              int psk_len,
                                              char *init_nonce,
                                              char *resp_nonce,
                                              char *init_ckey,
                                              char *resp_ckey,
                                              char *gxy,
                                              char *psk) {
    ACVP_RESULT rv = ACVP_SUCCESS;
    memset(stc, 0x0, sizeof(ACVP_KDF135_IKEV1_TC));

    stc->tc_id = tc_id;

    stc->hash_alg = hash_alg;
    stc->auth_method = auth_method;

    stc->init_nonce_len = init_nonce_len;
    stc->resp_nonce_len = resp_nonce_len;
    stc->dh_secret_len = dh_secret_len;
    stc->psk_len = psk_len;

    stc->init_nonce = calloc(ACVP_KDF135_IKEV1_INIT_NONCE_STR_MAX + 1,
                             sizeof(unsigned char));
    if (!stc->init_nonce) { return ACVP_MALLOC_FAIL; }
<<<<<<< HEAD
    memcpy(stc->init_nonce, init_nonce, strnlen((const char *)init_nonce,
           ACVP_KDF135_IKEV1_INIT_NONCE_STR_MAX));
=======
    rv = acvp_hexstr_to_bin(init_nonce, stc->init_nonce, ACVP_KDF135_IKE_NONCE_LEN_MAX, NULL);
    if (rv != ACVP_SUCCESS) {
        ACVP_LOG_ERR("Hex conversion failure (init_nonce)");
        return rv;
    }
>>>>>>> 4edc35b3

    stc->resp_nonce = calloc(ACVP_KDF135_IKEV1_RESP_NONCE_STR_MAX + 1,
                             sizeof(unsigned char));
    if (!stc->resp_nonce) { return ACVP_MALLOC_FAIL; }
<<<<<<< HEAD
    memcpy(stc->resp_nonce, resp_nonce, strnlen((const char *)resp_nonce,
           ACVP_KDF135_IKEV1_RESP_NONCE_STR_MAX));
=======
    rv = acvp_hexstr_to_bin(resp_nonce, stc->resp_nonce, ACVP_KDF135_IKE_NONCE_LEN_MAX, NULL);
    if (rv != ACVP_SUCCESS) {
        ACVP_LOG_ERR("Hex conversion failure (resp_nonce)");
        return rv;
    }
>>>>>>> 4edc35b3

    stc->init_ckey = calloc(ACVP_KDF135_IKEV1_COOKIE_STR_MAX + 1,
                            sizeof(unsigned char));
    if (!stc->init_ckey) { return ACVP_MALLOC_FAIL; }
<<<<<<< HEAD
    memcpy(stc->init_ckey, init_ckey, strnlen((const char *)init_ckey,
           ACVP_KDF135_IKEV1_COOKIE_STR_MAX));
=======
    rv = acvp_hexstr_to_bin(init_ckey, stc->init_ckey, ACVP_KDF135_IKE_COOKIE_LEN_MAX, NULL);
    if (rv != ACVP_SUCCESS) {
        ACVP_LOG_ERR("Hex conversion failure (init_ckey)");
        return rv;
    }
>>>>>>> 4edc35b3

    stc->resp_ckey = calloc(ACVP_KDF135_IKEV1_COOKIE_STR_MAX + 1,
                            sizeof(unsigned char));
    if (!stc->resp_ckey) { return ACVP_MALLOC_FAIL; }
<<<<<<< HEAD
    memcpy(stc->resp_ckey, resp_ckey, strnlen((const char *)resp_ckey,
           ACVP_KDF135_IKEV1_COOKIE_STR_MAX));
=======
    rv = acvp_hexstr_to_bin(resp_ckey, stc->resp_ckey, ACVP_KDF135_IKE_COOKIE_LEN_MAX, NULL);
    if (rv != ACVP_SUCCESS) {
        ACVP_LOG_ERR("Hex conversion failure (resp_ckey)");
        return rv;
    }
>>>>>>> 4edc35b3

    stc->gxy = calloc(ACVP_KDF135_IKEV1_DH_SHARED_SECRET_STR_MAX + 1,
                      sizeof(unsigned char));
    if (!stc->gxy) { return ACVP_MALLOC_FAIL; }
<<<<<<< HEAD
    memcpy(stc->gxy, gxy, strnlen((const char *)gxy,
           ACVP_KDF135_IKEV1_DH_SHARED_SECRET_STR_MAX));

    if (psk != NULL) {
        /* Only for PSK authentication method */
        stc->psk = calloc(ACVP_KDF135_IKEV1_PSK_STR_MAX + 1,
                          sizeof(unsigned char));
        if (!stc->psk) { return ACVP_MALLOC_FAIL; }
        memcpy(stc->psk, psk, strnlen((const char *)psk,
               ACVP_KDF135_IKEV1_PSK_STR_MAX));
=======
    rv = acvp_hexstr_to_bin(gxy, stc->gxy, ACVP_KDF135_IKEV1_GXY_LEN_MAX, NULL);
    if (rv != ACVP_SUCCESS) {
        ACVP_LOG_ERR("Hex conversion failure (gxy)");
        return rv;
    }

    stc->psk = calloc(ACVP_KDF135_PSK_LEN_MAX, sizeof(char));
    if (!stc->psk) { return ACVP_MALLOC_FAIL; }
    rv = acvp_hexstr_to_bin(psk, stc->psk, ACVP_KDF135_PSK_LEN_MAX, NULL);
    if (rv != ACVP_SUCCESS) {
        ACVP_LOG_ERR("Hex conversion failure (psk)");
        return rv;
>>>>>>> 4edc35b3
    }
    
    stc->s_key_id = calloc(ACVP_KDF135_IKEV1_SKEY_STR_MAX + 1,
                           sizeof(unsigned char));
    if (!stc->s_key_id) { return ACVP_MALLOC_FAIL; }
    stc->s_key_id_a = calloc(ACVP_KDF135_IKEV1_SKEY_STR_MAX + 1,
                             sizeof(unsigned char));
    if (!stc->s_key_id_a) { return ACVP_MALLOC_FAIL; }
    stc->s_key_id_d = calloc(ACVP_KDF135_IKEV1_SKEY_STR_MAX + 1,
                             sizeof(unsigned char));
    if (!stc->s_key_id_d) { return ACVP_MALLOC_FAIL; }
    stc->s_key_id_e = calloc(ACVP_KDF135_IKEV1_SKEY_STR_MAX + 1,
                             sizeof(unsigned char));
    if (!stc->s_key_id_e) { return ACVP_MALLOC_FAIL; }

    return rv;
}

static ACVP_RESULT acvp_kdf135_ikev1_release_tc (ACVP_KDF135_IKEV1_TC *stc) {
    if (stc->init_nonce) { free(stc->init_nonce); }
    if (stc->resp_nonce) { free(stc->resp_nonce); }
    if (stc->init_ckey) { free(stc->init_ckey); }
    if (stc->resp_ckey) { free(stc->resp_ckey); }
    if (stc->gxy) { free(stc->gxy); }
    if (stc->psk) { free(stc->psk); }
    if (stc->s_key_id) { free(stc->s_key_id); }
    if (stc->s_key_id_d) { free(stc->s_key_id_d); }
    if (stc->s_key_id_a) { free(stc->s_key_id_a); }
    if (stc->s_key_id_e) { free(stc->s_key_id_e); }
    return ACVP_SUCCESS;
}


ACVP_RESULT acvp_kdf135_ikev1_kat_handler (ACVP_CTX *ctx, JSON_Object *obj) {
    unsigned int tc_id;
    JSON_Value *groupval;
    JSON_Object *groupobj = NULL;
    JSON_Value *testval;
    JSON_Object *testobj = NULL;
    JSON_Array *groups;
    JSON_Array *tests;

    JSON_Value *reg_arry_val = NULL;
    JSON_Object *reg_obj = NULL;
    JSON_Array *reg_arry = NULL;

    int i, g_cnt;
    int j, t_cnt;

    JSON_Value *r_vs_val = NULL;
    JSON_Object *r_vs = NULL;
    JSON_Array *r_tarr = NULL; /* Response testarray */
    JSON_Value *r_tval = NULL; /* Response testval */
    JSON_Object *r_tobj = NULL; /* Response testobj */
    ACVP_CAPS_LIST *cap;
    ACVP_KDF135_IKEV1_TC stc;
    ACVP_TEST_CASE tc;
    ACVP_RESULT rv;
    const char *alg_str = json_object_get_string(obj, "algorithm");
    ACVP_CIPHER alg_id;
    char *json_result;

<<<<<<< HEAD
    ACVP_KDF135_HASH_VAL hash_alg = 0;
    ACVP_KDF135_IKEV1_AUTH_METHOD auth_method = 0;
    const char *hash_alg_str = NULL, *auth_method_str = NULL;
    unsigned char *init_nonce = NULL, *resp_nonce = NULL;
    unsigned char *init_ckey = NULL, *resp_ckey = NULL, *gxy = NULL, *psk = NULL;
=======
    unsigned char *hash_alg = NULL, *auth_method = NULL;
    char *init_ckey = NULL, *resp_ckey = NULL, *gxy = NULL, *psk = NULL, *init_nonce = NULL, *resp_nonce = NULL;
>>>>>>> 4edc35b3
    int init_nonce_len = 0, resp_nonce_len = 0, dh_secret_len = 0, psk_len = 0;

    if (!ctx) {
        ACVP_LOG_ERR("No ctx for handler operation");
        return ACVP_NO_CTX;
    }

    if (!alg_str) {
        ACVP_LOG_ERR("unable to parse 'algorithm' from JSON.");
        return (ACVP_MALFORMED_JSON);
    }

    if (strncmp(alg_str, "kdf-components", strlen("kdf-components"))) {
        ACVP_LOG_ERR("Invalid algorithm %s", alg_str);
        return ACVP_INVALID_ARG;
    }

    /*
     * Get a reference to the abstracted test case
     */
    tc.tc.kdf135_ikev1 = &stc;
    alg_id = ACVP_KDF135_IKEV1;
    stc.cipher = alg_id;

    cap = acvp_locate_cap_entry(ctx, alg_id);
    if (!cap) {
        ACVP_LOG_ERR("ACVP server requesting unsupported capability %s : %d.", alg_str, alg_id);
        return (ACVP_UNSUPPORTED_OP);
    }

    /*
     * Create ACVP array for response
     */
    rv = acvp_create_array(&reg_obj, &reg_arry_val, &reg_arry);
    if (rv != ACVP_SUCCESS) {
        ACVP_LOG_ERR("Failed to create JSON response struct. ");
        return (rv);
    }

    /*
     * Start to build the JSON response
     */
    if (ctx->kat_resp) {
        json_value_free(ctx->kat_resp);
    }
    ctx->kat_resp = reg_arry_val;
    r_vs_val = json_value_init_object();
    r_vs = json_value_get_object(r_vs_val);

    json_object_set_number(r_vs, "vsId", ctx->vs_id);
    json_object_set_string(r_vs, "algorithm", alg_str);
    json_object_set_value(r_vs, "testResults", json_value_init_array());
    r_tarr = json_object_get_array(r_vs, "testResults");

    groups = json_object_get_array(obj, "testGroups");
    g_cnt = json_array_get_count(groups);
    for (i = 0; i < g_cnt; i++) {
        groupval = json_array_get_value(groups, i);
        groupobj = json_value_get_object(groupval);

        hash_alg_str = json_object_get_string(groupobj, "hashAlg");
        if (!hash_alg) {
            ACVP_LOG_ERR("Failed to include hashAlg");
            return ACVP_MISSING_ARG;
        }

        /*
         * Determine the hash algorithm.
         */
        if (strncmp(hash_alg_str, ACVP_STR_SHA_1, strlen(ACVP_STR_SHA_1)) == 0) {
            hash_alg = ACVP_KDF135_SHA1;
        } else if (strncmp(hash_alg_str, ACVP_STR_SHA2_224, strlen(ACVP_STR_SHA2_224)) == 0) {
            hash_alg = ACVP_KDF135_SHA224;
        } else if (strncmp(hash_alg_str, ACVP_STR_SHA2_256, strlen(ACVP_STR_SHA2_256)) == 0) {
            hash_alg = ACVP_KDF135_SHA256;
        } else if (strncmp(hash_alg_str, ACVP_STR_SHA2_384, strlen(ACVP_STR_SHA2_384)) == 0) {
            hash_alg = ACVP_KDF135_SHA384;
        } else if (strncmp(hash_alg_str, ACVP_STR_SHA2_512, strlen(ACVP_STR_SHA2_512)) == 0) {
            hash_alg = ACVP_KDF135_SHA512;
        } else {
            ACVP_LOG_ERR("ACVP server requesting invalid hashAlg");
            return ACVP_INVALID_ARG;
        }

        auth_method_str = json_object_get_string(groupobj, "authenticationMethod");
        if (!auth_method_str) {
            ACVP_LOG_ERR("Failed to include authenticationMethod");
            return ACVP_MISSING_ARG;
        }

        /*
         * Determine the authentication method.
         */
        if (strncmp(auth_method_str, ACVP_AUTH_METHOD_DSA_STR,
                    strlen(ACVP_AUTH_METHOD_DSA_STR)) == 0) {
            auth_method = ACVP_KDF135_IKEV1_AMETH_DSA;
        } else if (strncmp(auth_method_str, ACVP_AUTH_METHOD_PSK_STR,
                           strlen(ACVP_AUTH_METHOD_PSK_STR)) == 0) {
            auth_method = ACVP_KDF135_IKEV1_AMETH_PSK;
        } else if (strncmp(auth_method_str, ACVP_AUTH_METHOD_PKE_STR,
                           strlen(ACVP_AUTH_METHOD_PKE_STR)) == 0) {
            auth_method = ACVP_KDF135_IKEV1_AMETH_PKE;
        } else {
            ACVP_LOG_ERR("ACVP server requesting invalid authenticationMethod");
            return ACVP_INVALID_ARG;
        }

        init_nonce_len = json_object_get_number(groupobj, "nInitLength");
        if (!(init_nonce_len >= ACVP_KDF135_IKEV1_INIT_NONCE_BIT_MIN
              && init_nonce_len <= ACVP_KDF135_IKEV1_INIT_NONCE_BIT_MAX)) {
            ACVP_LOG_ERR("nInitLength incorrect, %d", init_nonce_len);
            return ACVP_INVALID_ARG;
        }

        resp_nonce_len = json_object_get_number(groupobj, "nRespLength");
        if (!(resp_nonce_len >= ACVP_KDF135_IKEV1_RESP_NONCE_BIT_MIN
              && resp_nonce_len <= ACVP_KDF135_IKEV1_RESP_NONCE_BIT_MAX)) {
            ACVP_LOG_ERR("nRespLength incorrect, %d", resp_nonce_len);
            return ACVP_INVALID_ARG;
        }

        dh_secret_len = json_object_get_number(groupobj, "dhLength");
        if (!(dh_secret_len >= ACVP_KDF135_IKEV1_DH_SHARED_SECRET_BIT_MIN
              && dh_secret_len <= ACVP_KDF135_IKEV1_DH_SHARED_SECRET_BIT_MAX)) {
            ACVP_LOG_ERR("dhLength incorrect, %d", dh_secret_len);
            return ACVP_INVALID_ARG;
        }

        if (auth_method == ACVP_KDF135_IKEV1_AMETH_PSK) {
            /* Only for PSK authentication method */
            psk_len = json_object_get_number(groupobj, "preSharedKeyLength");
            if (!(psk_len >= ACVP_KDF135_IKEV1_PSK_BIT_MIN
                  && psk_len <= ACVP_KDF135_IKEV1_PSK_BIT_MAX)) {
                ACVP_LOG_ERR("preSharedKeyLength incorrect, %d", psk_len);
                return ACVP_INVALID_ARG;
            }
        }

        ACVP_LOG_INFO("\n    Test group: %d", i);
        ACVP_LOG_INFO("        hash alg: %s", hash_alg_str);
        ACVP_LOG_INFO("     auth method: %s", auth_method_str);
        ACVP_LOG_INFO("  init nonce len: %d", init_nonce_len);
        ACVP_LOG_INFO("  resp nonce len: %d", resp_nonce_len);
        ACVP_LOG_INFO("   dh secret len: %d", dh_secret_len);
        ACVP_LOG_INFO("         psk len: %d", psk_len);

        tests = json_object_get_array(groupobj, "tests");
        t_cnt = json_array_get_count(tests);

        for (j = 0; j < t_cnt; j++) {
            ACVP_LOG_INFO("Found new KDF IKEv1 test vector...");
            testval = json_array_get_value(tests, j);
            testobj = json_value_get_object(testval);

            tc_id = (unsigned int) json_object_get_number(testobj, "tcId");
<<<<<<< HEAD

            init_nonce = (unsigned char *)json_object_get_string(testobj, "nInit");
            if (!init_nonce) {
                ACVP_LOG_ERR("Failed to include nInit");
                return ACVP_MISSING_ARG;
            }
            if (strnlen((char *)init_nonce, init_nonce_len) != init_nonce_len/4) {
                ACVP_LOG_ERR("nInit length(%d) incorrect, expected(%d)",
                              strnlen((char *)init_nonce, ACVP_KDF135_IKEV1_INIT_NONCE_STR_MAX),
                              init_nonce_len/4);
                return ACVP_INVALID_ARG;
            }

            resp_nonce = (unsigned char *)json_object_get_string(testobj, "nResp");
            if (!resp_nonce) {
                ACVP_LOG_ERR("Failed to include nResp");
                return ACVP_MISSING_ARG;
            }
            if (strnlen((char *)resp_nonce, resp_nonce_len) != resp_nonce_len/4) {
                ACVP_LOG_ERR("nResp length(%d) incorrect, expected(%d)",
                              strnlen((char *)resp_nonce, ACVP_KDF135_IKEV1_RESP_NONCE_STR_MAX),
                              resp_nonce_len/4);
                return ACVP_INVALID_ARG;
            }

            init_ckey = (unsigned char *)json_object_get_string(testobj, "ckyInit");
            if (!init_ckey) {
                ACVP_LOG_ERR("Failed to include ckyInit");
                return ACVP_MISSING_ARG;
            }
            if (strnlen((char *)init_ckey, ACVP_KDF135_IKEV1_COOKIE_STR_MAX + 1)
                > ACVP_KDF135_IKEV1_COOKIE_STR_MAX) {
                ACVP_LOG_ERR("ckyInit too long, max allowed=(%d)",
                             ACVP_KDF135_IKEV1_COOKIE_STR_MAX);
                return ACVP_INVALID_ARG;
            }

            resp_ckey = (unsigned char *)json_object_get_string(testobj, "ckyResp");
            if (!resp_ckey) {
                ACVP_LOG_ERR("Failed to include ckyResp");
                return ACVP_MISSING_ARG;
            }
            if (strnlen((char *)resp_ckey, ACVP_KDF135_IKEV1_COOKIE_STR_MAX + 1)
                > ACVP_KDF135_IKEV1_COOKIE_STR_MAX) {
                ACVP_LOG_ERR("ckyResp too long, max allowed=(%d)",
                             ACVP_KDF135_IKEV1_COOKIE_STR_MAX);
                return ACVP_INVALID_ARG;
            }

            gxy = (unsigned char *)json_object_get_string(testobj, "gxy");
            if (!gxy) {
                ACVP_LOG_ERR("Failed to include gxy");
                return ACVP_MISSING_ARG;
            }
            if (strnlen((char *)gxy, ACVP_KDF135_IKEV1_DH_SHARED_SECRET_STR_MAX + 1)
                > ACVP_KDF135_IKEV1_DH_SHARED_SECRET_STR_MAX) {
                ACVP_LOG_ERR("gxy too long, max allowed=(%d)",
                             ACVP_KDF135_IKEV1_DH_SHARED_SECRET_STR_MAX);
                return ACVP_INVALID_ARG;
            }


            if (auth_method == ACVP_KDF135_IKEV1_AMETH_PSK) {
                /* Only for PSK authentication method */
                psk = (unsigned char *)json_object_get_string(testobj, "preSharedKey");
                if (!psk) {
                    ACVP_LOG_ERR("Failed to include preSharedKey");
                    return ACVP_MISSING_ARG;
                }
                if (strnlen((char *)psk, ACVP_KDF135_IKEV1_PSK_STR_MAX + 1)
                    > ACVP_KDF135_IKEV1_PSK_STR_MAX) {
                    ACVP_LOG_ERR("preSharedKey too long, max allowed=(%d)",
                                 ACVP_KDF135_IKEV1_PSK_STR_MAX);
                    return ACVP_INVALID_ARG;
                }
            }
=======
            init_nonce = (char *)json_object_get_string(testobj, "nInit");
            resp_nonce = (char *)json_object_get_string(testobj, "nResp");
            init_ckey = (char *)json_object_get_string(testobj, "ckyInit");
            resp_ckey = (char *)json_object_get_string(testobj, "ckyResp");
            gxy = (char *)json_object_get_string(testobj, "gxy");
            psk = (char *)json_object_get_string(testobj, "preSharedKey");
>>>>>>> 4edc35b3

            ACVP_LOG_INFO("        Test case: %d", j);
            ACVP_LOG_INFO("             tcId: %d", tc_id);

            /*
             * Create a new test case in the response
             */
            r_tval = json_value_init_object();
            r_tobj = json_value_get_object(r_tval);

            json_object_set_number(r_tobj, "tcId", tc_id);

            /*
             * Setup the test case data that will be passed down to
             * the crypto module2
             * TODO: this does mallocs, we can probably do the mallocs once for
             *       the entire vector set to be more efficient
             */
            acvp_kdf135_ikev1_init_tc(ctx, &stc, tc_id, hash_alg, auth_method,
                                      init_nonce_len, resp_nonce_len,
                                      dh_secret_len, psk_len,
                                      init_nonce, resp_nonce,
                                      init_ckey, resp_ckey,
                                      gxy, psk);

            /* Process the current test vector... */
            rv = (cap->crypto_handler)(&tc);
            if (rv != ACVP_SUCCESS) {
                ACVP_LOG_ERR("crypto module failed the KDF IKEv1 operation");
                return ACVP_CRYPTO_MODULE_FAIL;
            }

            /*
             * Output the test case results using JSON
            */
            rv = acvp_kdf135_ikev1_output_tc(ctx, &stc, r_tobj);
            if (rv != ACVP_SUCCESS) {
                ACVP_LOG_ERR("JSON output failure in hash module");
                return rv;
            }
            /*
             * Release all the memory associated with the test case
             */
            acvp_kdf135_ikev1_release_tc(&stc);

            /* Append the test response value to array */
            json_array_append_value(r_tarr, r_tval);
        }
    }

    json_array_append_value(reg_arry, r_vs_val);

    json_result = json_serialize_to_string_pretty(ctx->kat_resp);
    if (ctx->debug == ACVP_LOG_LVL_VERBOSE) {
        printf("\n\n%s\n\n", json_result);
    } else {
        ACVP_LOG_INFO("\n\n%s\n\n", json_result);
    }
    json_free_serialized_string(json_result);

    return ACVP_SUCCESS;
}<|MERGE_RESOLUTION|>--- conflicted
+++ resolved
@@ -37,43 +37,43 @@
 static ACVP_RESULT acvp_kdf135_ikev1_output_tc (ACVP_CTX *ctx, ACVP_KDF135_IKEV1_TC *stc, JSON_Object *tc_rsp) {
     ACVP_RESULT rv;
     char *tmp = NULL;
-    tmp = calloc(ACVP_KDF135_IKEV1_SKEY_MAX+1, sizeof(char));
+    tmp = calloc(ACVP_KDF135_IKEV1_SKEY_STR_MAX+1, sizeof(char));
     if (!tmp) {
         ACVP_LOG_ERR("Unable to malloc in acvp_kdf135 tpm_output_tc");
         return ACVP_MALLOC_FAIL;
     }
     
-    rv = acvp_bin_to_hexstr(stc->s_key_id, stc->s_key_id_len, tmp, ACVP_KDF135_IKEV1_SKEY_MAX);
+    rv = acvp_bin_to_hexstr(stc->s_key_id, stc->s_key_id_len, tmp, ACVP_KDF135_IKEV1_SKEY_STR_MAX);
     if (rv != ACVP_SUCCESS) {
         ACVP_LOG_ERR("hex conversion failure (s_key_id)");
         goto err;
     }
     json_object_set_string(tc_rsp, "sKeyId", (const char *)tmp);
-    memset(tmp, 0x0, ACVP_KDF135_IKEV1_SKEY_MAX);
-    
-    rv = acvp_bin_to_hexstr(stc->s_key_id_d, stc->s_key_id_d_len, tmp, ACVP_KDF135_IKEV1_SKEY_MAX);
+    memset(tmp, 0x0, ACVP_KDF135_IKEV1_SKEY_STR_MAX);
+    
+    rv = acvp_bin_to_hexstr(stc->s_key_id_d, stc->s_key_id_d_len, tmp, ACVP_KDF135_IKEV1_SKEY_STR_MAX);
     if (rv != ACVP_SUCCESS) {
         ACVP_LOG_ERR("hex conversion failure (s_key_id_d)");
         goto err;
     }
     json_object_set_string(tc_rsp, "sKeyIdD", (const char *)tmp);
-    memset(tmp, 0x0, ACVP_KDF135_IKEV1_SKEY_MAX);
-    
-    rv = acvp_bin_to_hexstr(stc->s_key_id_a, stc->s_key_id_a_len, tmp, ACVP_KDF135_IKEV1_SKEY_MAX);
+    memset(tmp, 0x0, ACVP_KDF135_IKEV1_SKEY_STR_MAX);
+    
+    rv = acvp_bin_to_hexstr(stc->s_key_id_a, stc->s_key_id_a_len, tmp, ACVP_KDF135_IKEV1_SKEY_STR_MAX);
     if (rv != ACVP_SUCCESS) {
         ACVP_LOG_ERR("hex conversion failure (s_key_id_a)");
         goto err;
     }
     json_object_set_string(tc_rsp, "sKeyIdA", (const char *)tmp);
-    memset(tmp, 0x0, ACVP_KDF135_IKEV1_SKEY_MAX);
-    
-    rv = acvp_bin_to_hexstr(stc->s_key_id_e, stc->s_key_id_e_len, tmp, ACVP_KDF135_IKEV1_SKEY_MAX);
+    memset(tmp, 0x0, ACVP_KDF135_IKEV1_SKEY_STR_MAX);
+    
+    rv = acvp_bin_to_hexstr(stc->s_key_id_e, stc->s_key_id_e_len, tmp, ACVP_KDF135_IKEV1_SKEY_STR_MAX);
     if (rv != ACVP_SUCCESS) {
         ACVP_LOG_ERR("hex conversion failure (s_key_id_e)");
         goto err;
     }
     json_object_set_string(tc_rsp, "sKeyIdE", (const char *)tmp);
-    memset(tmp, 0x0, ACVP_KDF135_IKEV1_SKEY_MAX);
+    memset(tmp, 0x0, ACVP_KDF135_IKEV1_SKEY_STR_MAX);
     
 err:
     free(tmp);
@@ -109,102 +109,73 @@
     stc->dh_secret_len = dh_secret_len;
     stc->psk_len = psk_len;
 
-    stc->init_nonce = calloc(ACVP_KDF135_IKEV1_INIT_NONCE_STR_MAX + 1,
+    stc->init_nonce = calloc(ACVP_KDF135_IKEV1_INIT_NONCE_BYTE_MAX,
                              sizeof(unsigned char));
     if (!stc->init_nonce) { return ACVP_MALLOC_FAIL; }
-<<<<<<< HEAD
-    memcpy(stc->init_nonce, init_nonce, strnlen((const char *)init_nonce,
-           ACVP_KDF135_IKEV1_INIT_NONCE_STR_MAX));
-=======
-    rv = acvp_hexstr_to_bin(init_nonce, stc->init_nonce, ACVP_KDF135_IKE_NONCE_LEN_MAX, NULL);
+    rv = acvp_hexstr_to_bin(init_nonce, stc->init_nonce, ACVP_KDF135_IKEV1_INIT_NONCE_BYTE_MAX, NULL);
     if (rv != ACVP_SUCCESS) {
         ACVP_LOG_ERR("Hex conversion failure (init_nonce)");
         return rv;
     }
->>>>>>> 4edc35b3
-
-    stc->resp_nonce = calloc(ACVP_KDF135_IKEV1_RESP_NONCE_STR_MAX + 1,
+
+    stc->resp_nonce = calloc(ACVP_KDF135_IKEV1_RESP_NONCE_BYTE_MAX,
                              sizeof(unsigned char));
     if (!stc->resp_nonce) { return ACVP_MALLOC_FAIL; }
-<<<<<<< HEAD
-    memcpy(stc->resp_nonce, resp_nonce, strnlen((const char *)resp_nonce,
-           ACVP_KDF135_IKEV1_RESP_NONCE_STR_MAX));
-=======
-    rv = acvp_hexstr_to_bin(resp_nonce, stc->resp_nonce, ACVP_KDF135_IKE_NONCE_LEN_MAX, NULL);
+    rv = acvp_hexstr_to_bin(resp_nonce, stc->resp_nonce, ACVP_KDF135_IKEV1_RESP_NONCE_BYTE_MAX, NULL);
     if (rv != ACVP_SUCCESS) {
         ACVP_LOG_ERR("Hex conversion failure (resp_nonce)");
         return rv;
     }
->>>>>>> 4edc35b3
-
-    stc->init_ckey = calloc(ACVP_KDF135_IKEV1_COOKIE_STR_MAX + 1,
+
+    stc->init_ckey = calloc(ACVP_KDF135_IKEV1_COOKIE_BYTE_MAX,
                             sizeof(unsigned char));
     if (!stc->init_ckey) { return ACVP_MALLOC_FAIL; }
-<<<<<<< HEAD
-    memcpy(stc->init_ckey, init_ckey, strnlen((const char *)init_ckey,
-           ACVP_KDF135_IKEV1_COOKIE_STR_MAX));
-=======
-    rv = acvp_hexstr_to_bin(init_ckey, stc->init_ckey, ACVP_KDF135_IKE_COOKIE_LEN_MAX, NULL);
+    rv = acvp_hexstr_to_bin(init_ckey, stc->init_ckey, ACVP_KDF135_IKEV1_COOKIE_BYTE_MAX, NULL);
     if (rv != ACVP_SUCCESS) {
         ACVP_LOG_ERR("Hex conversion failure (init_ckey)");
         return rv;
     }
->>>>>>> 4edc35b3
-
-    stc->resp_ckey = calloc(ACVP_KDF135_IKEV1_COOKIE_STR_MAX + 1,
+
+    stc->resp_ckey = calloc(ACVP_KDF135_IKEV1_COOKIE_BYTE_MAX,
                             sizeof(unsigned char));
     if (!stc->resp_ckey) { return ACVP_MALLOC_FAIL; }
-<<<<<<< HEAD
-    memcpy(stc->resp_ckey, resp_ckey, strnlen((const char *)resp_ckey,
-           ACVP_KDF135_IKEV1_COOKIE_STR_MAX));
-=======
-    rv = acvp_hexstr_to_bin(resp_ckey, stc->resp_ckey, ACVP_KDF135_IKE_COOKIE_LEN_MAX, NULL);
+    rv = acvp_hexstr_to_bin(resp_ckey, stc->resp_ckey, ACVP_KDF135_IKEV1_COOKIE_BYTE_MAX, NULL);
     if (rv != ACVP_SUCCESS) {
         ACVP_LOG_ERR("Hex conversion failure (resp_ckey)");
         return rv;
     }
->>>>>>> 4edc35b3
-
-    stc->gxy = calloc(ACVP_KDF135_IKEV1_DH_SHARED_SECRET_STR_MAX + 1,
+
+    stc->gxy = calloc(ACVP_KDF135_IKEV1_DH_SHARED_SECRET_BYTE_MAX,
                       sizeof(unsigned char));
     if (!stc->gxy) { return ACVP_MALLOC_FAIL; }
-<<<<<<< HEAD
-    memcpy(stc->gxy, gxy, strnlen((const char *)gxy,
-           ACVP_KDF135_IKEV1_DH_SHARED_SECRET_STR_MAX));
+    rv = acvp_hexstr_to_bin(gxy, stc->gxy, ACVP_KDF135_IKEV1_DH_SHARED_SECRET_BYTE_MAX, NULL);
+    if (rv != ACVP_SUCCESS) {
+        ACVP_LOG_ERR("Hex conversion failure (gxy)");
+        return rv;
+    }
 
     if (psk != NULL) {
         /* Only for PSK authentication method */
-        stc->psk = calloc(ACVP_KDF135_IKEV1_PSK_STR_MAX + 1,
+        stc->psk = calloc(ACVP_KDF135_IKEV1_PSK_BYTE_MAX,
                           sizeof(unsigned char));
         if (!stc->psk) { return ACVP_MALLOC_FAIL; }
-        memcpy(stc->psk, psk, strnlen((const char *)psk,
-               ACVP_KDF135_IKEV1_PSK_STR_MAX));
-=======
-    rv = acvp_hexstr_to_bin(gxy, stc->gxy, ACVP_KDF135_IKEV1_GXY_LEN_MAX, NULL);
-    if (rv != ACVP_SUCCESS) {
-        ACVP_LOG_ERR("Hex conversion failure (gxy)");
-        return rv;
-    }
-
-    stc->psk = calloc(ACVP_KDF135_PSK_LEN_MAX, sizeof(char));
-    if (!stc->psk) { return ACVP_MALLOC_FAIL; }
-    rv = acvp_hexstr_to_bin(psk, stc->psk, ACVP_KDF135_PSK_LEN_MAX, NULL);
-    if (rv != ACVP_SUCCESS) {
-        ACVP_LOG_ERR("Hex conversion failure (psk)");
-        return rv;
->>>>>>> 4edc35b3
-    }
-    
-    stc->s_key_id = calloc(ACVP_KDF135_IKEV1_SKEY_STR_MAX + 1,
+        rv = acvp_hexstr_to_bin(psk, stc->psk, ACVP_KDF135_IKEV1_PSK_BYTE_MAX, NULL);
+        if (rv != ACVP_SUCCESS) {
+            ACVP_LOG_ERR("Hex conversion failure (psk)");
+            return rv;
+        }
+    }
+    
+    stc->s_key_id = calloc(ACVP_KDF135_IKEV1_SKEY_BYTE_MAX,
                            sizeof(unsigned char));
     if (!stc->s_key_id) { return ACVP_MALLOC_FAIL; }
-    stc->s_key_id_a = calloc(ACVP_KDF135_IKEV1_SKEY_STR_MAX + 1,
+    stc->s_key_id_a = calloc(ACVP_KDF135_IKEV1_SKEY_BYTE_MAX,
                              sizeof(unsigned char));
     if (!stc->s_key_id_a) { return ACVP_MALLOC_FAIL; }
-    stc->s_key_id_d = calloc(ACVP_KDF135_IKEV1_SKEY_STR_MAX + 1,
+    stc->s_key_id_d = calloc(ACVP_KDF135_IKEV1_SKEY_BYTE_MAX,
                              sizeof(unsigned char));
     if (!stc->s_key_id_d) { return ACVP_MALLOC_FAIL; }
-    stc->s_key_id_e = calloc(ACVP_KDF135_IKEV1_SKEY_STR_MAX + 1,
+    stc->s_key_id_e = calloc(ACVP_KDF135_IKEV1_SKEY_BYTE_MAX,
                              sizeof(unsigned char));
     if (!stc->s_key_id_e) { return ACVP_MALLOC_FAIL; }
 
@@ -255,16 +226,10 @@
     ACVP_CIPHER alg_id;
     char *json_result;
 
-<<<<<<< HEAD
     ACVP_KDF135_HASH_VAL hash_alg = 0;
     ACVP_KDF135_IKEV1_AUTH_METHOD auth_method = 0;
     const char *hash_alg_str = NULL, *auth_method_str = NULL;
-    unsigned char *init_nonce = NULL, *resp_nonce = NULL;
-    unsigned char *init_ckey = NULL, *resp_ckey = NULL, *gxy = NULL, *psk = NULL;
-=======
-    unsigned char *hash_alg = NULL, *auth_method = NULL;
     char *init_ckey = NULL, *resp_ckey = NULL, *gxy = NULL, *psk = NULL, *init_nonce = NULL, *resp_nonce = NULL;
->>>>>>> 4edc35b3
     int init_nonce_len = 0, resp_nonce_len = 0, dh_secret_len = 0, psk_len = 0;
 
     if (!ctx) {
@@ -420,9 +385,8 @@
             testobj = json_value_get_object(testval);
 
             tc_id = (unsigned int) json_object_get_number(testobj, "tcId");
-<<<<<<< HEAD
-
-            init_nonce = (unsigned char *)json_object_get_string(testobj, "nInit");
+
+            init_nonce = (char *)json_object_get_string(testobj, "nInit");
             if (!init_nonce) {
                 ACVP_LOG_ERR("Failed to include nInit");
                 return ACVP_MISSING_ARG;
@@ -434,7 +398,7 @@
                 return ACVP_INVALID_ARG;
             }
 
-            resp_nonce = (unsigned char *)json_object_get_string(testobj, "nResp");
+            resp_nonce = (char *)json_object_get_string(testobj, "nResp");
             if (!resp_nonce) {
                 ACVP_LOG_ERR("Failed to include nResp");
                 return ACVP_MISSING_ARG;
@@ -446,7 +410,7 @@
                 return ACVP_INVALID_ARG;
             }
 
-            init_ckey = (unsigned char *)json_object_get_string(testobj, "ckyInit");
+            init_ckey = (char *)json_object_get_string(testobj, "ckyInit");
             if (!init_ckey) {
                 ACVP_LOG_ERR("Failed to include ckyInit");
                 return ACVP_MISSING_ARG;
@@ -458,7 +422,7 @@
                 return ACVP_INVALID_ARG;
             }
 
-            resp_ckey = (unsigned char *)json_object_get_string(testobj, "ckyResp");
+            resp_ckey = (char *)json_object_get_string(testobj, "ckyResp");
             if (!resp_ckey) {
                 ACVP_LOG_ERR("Failed to include ckyResp");
                 return ACVP_MISSING_ARG;
@@ -470,7 +434,7 @@
                 return ACVP_INVALID_ARG;
             }
 
-            gxy = (unsigned char *)json_object_get_string(testobj, "gxy");
+            gxy = (char *)json_object_get_string(testobj, "gxy");
             if (!gxy) {
                 ACVP_LOG_ERR("Failed to include gxy");
                 return ACVP_MISSING_ARG;
@@ -485,7 +449,7 @@
 
             if (auth_method == ACVP_KDF135_IKEV1_AMETH_PSK) {
                 /* Only for PSK authentication method */
-                psk = (unsigned char *)json_object_get_string(testobj, "preSharedKey");
+                psk = (char *)json_object_get_string(testobj, "preSharedKey");
                 if (!psk) {
                     ACVP_LOG_ERR("Failed to include preSharedKey");
                     return ACVP_MISSING_ARG;
@@ -497,14 +461,6 @@
                     return ACVP_INVALID_ARG;
                 }
             }
-=======
-            init_nonce = (char *)json_object_get_string(testobj, "nInit");
-            resp_nonce = (char *)json_object_get_string(testobj, "nResp");
-            init_ckey = (char *)json_object_get_string(testobj, "ckyInit");
-            resp_ckey = (char *)json_object_get_string(testobj, "ckyResp");
-            gxy = (char *)json_object_get_string(testobj, "gxy");
-            psk = (char *)json_object_get_string(testobj, "preSharedKey");
->>>>>>> 4edc35b3
 
             ACVP_LOG_INFO("        Test case: %d", j);
             ACVP_LOG_INFO("             tcId: %d", tc_id);
