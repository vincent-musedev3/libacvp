--- conflicted
+++ resolved
@@ -4024,11 +4024,8 @@
     JSON_Object *pw_obj = NULL;
     JSON_Array *reg_arry = NULL;
     char *token = malloc(ACVP_TOTP_TOKEN_MAX);
-<<<<<<< HEAD
     memset(token, 0, ACVP_TOTP_TOKEN_MAX);
-=======
-
->>>>>>> 089191a8
+
     /*
      * Start the login array
      */
